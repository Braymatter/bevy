[package]
name = "bevy_ecs"
version = "0.13.0"
edition = "2021"
description = "Bevy Engine's entity component system"
homepage = "https://bevyengine.org"
repository = "https://github.com/bevyengine/bevy"
license = "MIT OR Apache-2.0"
keywords = ["ecs", "game", "bevy"]
categories = ["game-engines", "data-structures"]

[features]
trace = []
multi-threaded = ["bevy_tasks/multi-threaded"]
bevy_debug_stepping = []
default = ["bevy_reflect", "bevy_debug_stepping"]

[dependencies]
bevy_ptr = { path = "../bevy_ptr", version = "0.13.0" }
bevy_reflect = { path = "../bevy_reflect", version = "0.13.0", optional = true }
bevy_tasks = { path = "../bevy_tasks", version = "0.13.0" }
bevy_utils = { path = "../bevy_utils", version = "0.13.0" }
bevy_ecs_macros = { path = "macros", version = "0.13.0" }

async-channel = "2.1.0"
<<<<<<< HEAD
bitflags = "2.3"
event-listener = "2.5"
thread_local = "1.1.4"
=======
>>>>>>> dedf66f7
fixedbitset = "0.4.2"
rustc-hash = "1.1"
downcast-rs = "1.2"
serde = "1"
thiserror = "1.0"

[dev-dependencies]
rand = "0.8"
static_assertions = "1.1.0"

[[example]]
name = "events"
path = "examples/events.rs"

[[example]]
name = "resources"
path = "examples/resources.rs"

[[example]]
name = "change_detection"
path = "examples/change_detection.rs"

[lints]
workspace = true<|MERGE_RESOLUTION|>--- conflicted
+++ resolved
@@ -23,12 +23,9 @@
 bevy_ecs_macros = { path = "macros", version = "0.13.0" }
 
 async-channel = "2.1.0"
-<<<<<<< HEAD
 bitflags = "2.3"
 event-listener = "2.5"
 thread_local = "1.1.4"
-=======
->>>>>>> dedf66f7
 fixedbitset = "0.4.2"
 rustc-hash = "1.1"
 downcast-rs = "1.2"
