//! Types for handling [`Bundle`]s.
//!
//! This module contains the [`Bundle`] trait and some other helper types.

pub use bevy_ecs_macros::Bundle;
use bevy_utils::{HashMap, HashSet, TypeIdMap};

use crate::{
    archetype::{
        AddBundle, Archetype, ArchetypeId, Archetypes, BundleComponentStatus, ComponentStatus,
        SpawnBundleStatus,
    },
    component::{Component, ComponentId, ComponentStorage, Components, StorageType, Tick},
    entity::{Entities, Entity, EntityLocation},
<<<<<<< HEAD
    observer::Observers,
    prelude::World,
    query::DebugCheckedUnwrap,
    storage::{SparseSetIndex, SparseSets, Storages, Table, TableRow},
    world::{unsafe_world_cell::UnsafeWorldCell, DeferredWorld, ON_ADD, ON_INSERT},
    TypeIdMap,
=======
    prelude::World,
    query::DebugCheckedUnwrap,
    storage::{SparseSetIndex, SparseSets, Storages, Table, TableRow},
    world::{unsafe_world_cell::UnsafeWorldCell, DeferredWorld},
>>>>>>> a1a1eeb5
};
use bevy_ptr::OwningPtr;
use bevy_utils::all_tuples;
use std::any::TypeId;

/// The `Bundle` trait enables insertion and removal of [`Component`]s from an entity.
///
/// Implementors of the `Bundle` trait are called 'bundles'.
///
/// Each bundle represents a static set of [`Component`] types.
/// Currently, bundles can only contain one of each [`Component`], and will
/// panic once initialised if this is not met.
///
/// ## Insertion
///
/// The primary use for bundles is to add a useful collection of components to an entity.
///
/// Adding a value of bundle to an entity will add the components from the set it
/// represents to the entity.
/// The values of these components are taken from the bundle.
/// If an entity already had one of these components, the entity's original component value
/// will be overwritten.
///
/// Importantly, bundles are only their constituent set of components.
/// You **should not** use bundles as a unit of behavior.
/// The behavior of your app can only be considered in terms of components, as systems,
/// which drive the behavior of a `bevy` application, operate on combinations of
/// components.
///
/// This rule is also important because multiple bundles may contain the same component type,
/// calculated in different ways &mdash; adding both of these bundles to one entity
/// would create incoherent behavior.
/// This would be unexpected if bundles were treated as an abstraction boundary, as
/// the abstraction would be unmaintainable for these cases.
/// For example, both `Camera3dBundle` and `Camera2dBundle` contain the `CameraRenderGraph`
/// component, but specifying different render graphs to use.
/// If the bundles were both added to the same entity, only one of these two bundles would work.
///
/// For this reason, there is intentionally no [`Query`] to match whether an entity
/// contains the components of a bundle.
/// Queries should instead only select the components they logically operate on.
///
/// ## Removal
///
/// Bundles are also used when removing components from an entity.
///
/// Removing a bundle from an entity will remove any of its components attached
/// to the entity from the entity.
/// That is, if the entity does not have all the components of the bundle, those
/// which are present will be removed.
///
/// # Implementors
///
/// Every type which implements [`Component`] also implements `Bundle`, since
/// [`Component`] types can be added to or removed from an entity.
///
/// Additionally, [Tuples](`tuple`) of bundles are also [`Bundle`] (with up to 15 bundles).
/// These bundles contain the items of the 'inner' bundles.
/// This is a convenient shorthand which is primarily used when spawning entities.
/// For example, spawning an entity using the bundle `(SpriteBundle {...}, PlayerMarker)`
/// will spawn an entity with components required for a 2d sprite, and the `PlayerMarker` component.
///
/// [`unit`], otherwise known as [`()`](`unit`), is a [`Bundle`] containing no components (since it
/// can also be considered as the empty tuple).
/// This can be useful for spawning large numbers of empty entities using
/// [`World::spawn_batch`](crate::world::World::spawn_batch).
///
/// Tuple bundles can be nested, which can be used to create an anonymous bundle with more than
/// 15 items.
/// However, in most cases where this is required, the derive macro [`derive@Bundle`] should be
/// used instead.
/// The derived `Bundle` implementation contains the items of its fields, which all must
/// implement `Bundle`.
/// As explained above, this includes any [`Component`] type, and other derived bundles.
///
/// If you want to add `PhantomData` to your `Bundle` you have to mark it with `#[bundle(ignore)]`.
/// ```
/// # use std::marker::PhantomData;
/// use bevy_ecs::{component::Component, bundle::Bundle};
///
/// #[derive(Component)]
/// struct XPosition(i32);
/// #[derive(Component)]
/// struct YPosition(i32);
///
/// #[derive(Bundle)]
/// struct PositionBundle {
///     // A bundle can contain components
///     x: XPosition,
///     y: YPosition,
/// }
///
/// // You have to implement `Default` for ignored field types in bundle structs.
/// #[derive(Default)]
/// struct Other(f32);
///
/// #[derive(Bundle)]
/// struct NamedPointBundle<T: Send + Sync + 'static> {
///     // Or other bundles
///     a: PositionBundle,
///     // In addition to more components
///     z: PointName,
///
///     // when you need to use `PhantomData` you have to mark it as ignored
///     #[bundle(ignore)]
///     _phantom_data: PhantomData<T>
/// }
///
/// #[derive(Component)]
/// struct PointName(String);
/// ```
///
/// # Safety
///
/// Manual implementations of this trait are unsupported.
/// That is, there is no safe way to implement this trait, and you must not do so.
/// If you want a type to implement [`Bundle`], you must use [`derive@Bundle`](derive@Bundle).
///
/// [`Query`]: crate::system::Query
// Some safety points:
// - [`Bundle::component_ids`] must return the [`ComponentId`] for each component type in the
// bundle, in the _exact_ order that [`DynamicBundle::get_components`] is called.
// - [`Bundle::from_components`] must call `func` exactly once for each [`ComponentId`] returned by
//   [`Bundle::component_ids`].
pub unsafe trait Bundle: DynamicBundle + Send + Sync + 'static {
    /// Gets this [`Bundle`]'s component ids, in the order of this bundle's [`Component`]s
    #[doc(hidden)]
    fn component_ids(
        components: &mut Components,
        storages: &mut Storages,
        ids: &mut impl FnMut(ComponentId),
    );

    /// Calls `func`, which should return data for each component in the bundle, in the order of
    /// this bundle's [`Component`]s
    ///
    /// # Safety
    /// Caller must return data for each component in the bundle, in the order of this bundle's
    /// [`Component`]s
    #[doc(hidden)]
    unsafe fn from_components<T, F>(ctx: &mut T, func: &mut F) -> Self
    where
        // Ensure that the `OwningPtr` is used correctly
        F: for<'a> FnMut(&'a mut T) -> OwningPtr<'a>,
        Self: Sized;
}

/// The parts from [`Bundle`] that don't require statically knowing the components of the bundle.
pub trait DynamicBundle {
    // SAFETY:
    // The `StorageType` argument passed into [`Bundle::get_components`] must be correct for the
    // component being fetched.
    //
    /// Calls `func` on each value, in the order of this bundle's [`Component`]s. This passes
    /// ownership of the component values to `func`.
    #[doc(hidden)]
    fn get_components(self, func: &mut impl FnMut(StorageType, OwningPtr<'_>));
}

// SAFETY:
// - `Bundle::component_ids` calls `ids` for C's component id (and nothing else)
// - `Bundle::get_components` is called exactly once for C and passes the component's storage type based on it's associated constant.
// - `Bundle::from_components` calls `func` exactly once for C, which is the exact value returned by `Bundle::component_ids`.
unsafe impl<C: Component> Bundle for C {
    fn component_ids(
        components: &mut Components,
        storages: &mut Storages,
        ids: &mut impl FnMut(ComponentId),
    ) {
        ids(components.init_component::<C>(storages));
    }

    unsafe fn from_components<T, F>(ctx: &mut T, func: &mut F) -> Self
    where
        // Ensure that the `OwningPtr` is used correctly
        F: for<'a> FnMut(&'a mut T) -> OwningPtr<'a>,
        Self: Sized,
    {
        // Safety: The id given in `component_ids` is for `Self`
        func(ctx).read()
    }
}

impl<C: Component> DynamicBundle for C {
    #[inline]
    fn get_components(self, func: &mut impl FnMut(StorageType, OwningPtr<'_>)) {
        OwningPtr::make(self, |ptr| func(C::Storage::STORAGE_TYPE, ptr));
    }
}

macro_rules! tuple_impl {
    ($($name: ident),*) => {
        // SAFETY:
        // - `Bundle::component_ids` calls `ids` for each component type in the
        // bundle, in the exact order that `DynamicBundle::get_components` is called.
        // - `Bundle::from_components` calls `func` exactly once for each `ComponentId` returned by `Bundle::component_ids`.
        // - `Bundle::get_components` is called exactly once for each member. Relies on the above implementation to pass the correct
        //   `StorageType` into the callback.
        unsafe impl<$($name: Bundle),*> Bundle for ($($name,)*) {
            #[allow(unused_variables)]
            fn component_ids(components: &mut Components, storages: &mut Storages, ids: &mut impl FnMut(ComponentId)){
                $(<$name as Bundle>::component_ids(components, storages, ids);)*
            }

            #[allow(unused_variables, unused_mut)]
            #[allow(clippy::unused_unit)]
            unsafe fn from_components<T, F>(ctx: &mut T, func: &mut F) -> Self
            where
                F: FnMut(&mut T) -> OwningPtr<'_>
            {
                // Rust guarantees that tuple calls are evaluated 'left to right'.
                // https://doc.rust-lang.org/reference/expressions.html#evaluation-order-of-operands
                ($(<$name as Bundle>::from_components(ctx, func),)*)
            }
        }

        impl<$($name: Bundle),*> DynamicBundle for ($($name,)*) {
            #[allow(unused_variables, unused_mut)]
            #[inline(always)]
            fn get_components(self, func: &mut impl FnMut(StorageType, OwningPtr<'_>)) {
                #[allow(non_snake_case)]
                let ($(mut $name,)*) = self;
                $(
                    $name.get_components(&mut *func);
                )*
            }
        }
    }
}

all_tuples!(tuple_impl, 0, 15, B);

/// For a specific [`World`], this stores a unique value identifying a type of a registered [`Bundle`].
///
/// [`World`]: crate::world::World
#[derive(Debug, Clone, Copy, Eq, PartialEq, Hash)]
pub struct BundleId(usize);

impl BundleId {
    /// Returns the index of the associated [`Bundle`] type.
    ///
    /// Note that this is unique per-world, and should not be reused across them.
    #[inline]
    pub fn index(self) -> usize {
        self.0
    }
}

impl SparseSetIndex for BundleId {
    #[inline]
    fn sparse_set_index(&self) -> usize {
        self.index()
    }

    #[inline]
    fn get_sparse_set_index(value: usize) -> Self {
        Self(value)
    }
}

/// Stores metadata associated with a specific type of [`Bundle`] for a given [`World`].
///
/// [`World`]: crate::world::World
pub struct BundleInfo {
    id: BundleId,
    // SAFETY: Every ID in this list must be valid within the World that owns the BundleInfo,
    // must have its storage initialized (i.e. columns created in tables, sparse set created),
    // and must be in the same order as the source bundle type writes its components in.
    component_ids: Vec<ComponentId>,
}

impl BundleInfo {
    /// Create a new [`BundleInfo`].
    ///
    /// # Safety
    ///
    // Every ID in `component_ids` must be valid within the World that owns the BundleInfo,
    // must have its storage initialized (i.e. columns created in tables, sparse set created),
    // and must be in the same order as the source bundle type writes its components in.
    unsafe fn new(
        bundle_type_name: &'static str,
        components: &Components,
        component_ids: Vec<ComponentId>,
        id: BundleId,
    ) -> BundleInfo {
        let mut deduped = component_ids.clone();
        deduped.sort();
        deduped.dedup();

        if deduped.len() != component_ids.len() {
            // TODO: Replace with `Vec::partition_dedup` once https://github.com/rust-lang/rust/issues/54279 is stabilized
            let mut seen = HashSet::new();
            let mut dups = Vec::new();
            for id in component_ids {
                if !seen.insert(id) {
                    dups.push(id);
                }
            }

            let names = dups
                .into_iter()
                .map(|id| {
                    // SAFETY: the caller ensures component_id is valid.
                    unsafe { components.get_info_unchecked(id).name() }
                })
                .collect::<Vec<_>>()
                .join(", ");

            panic!("Bundle {bundle_type_name} has duplicate components: {names}");
        }

        // SAFETY: The caller ensures that component_ids:
        // - is valid for the associated world
        // - has had its storage initialized
        // - is in the same order as the source bundle type
        BundleInfo { id, component_ids }
    }

    /// Returns a value identifying the associated [`Bundle`] type.
    #[inline]
    pub const fn id(&self) -> BundleId {
        self.id
    }

    /// Returns the [ID](ComponentId) of each component stored in this bundle.
    #[inline]
    pub fn components(&self) -> &[ComponentId] {
        &self.component_ids
    }

    /// Returns an iterator over the the [ID](ComponentId) of each component stored in this bundle.
    #[inline]
    pub fn iter_components(&self) -> impl Iterator<Item = ComponentId> + '_ {
        self.component_ids.iter().cloned()
    }

    /// This writes components from a given [`Bundle`] to the given entity.
    ///
    /// # Safety
    ///
    /// `bundle_component_status` must return the "correct" [`ComponentStatus`] for each component
    /// in the [`Bundle`], with respect to the entity's original archetype (prior to the bundle being added)
    /// For example, if the original archetype already has `ComponentA` and `T` also has `ComponentA`, the status
    /// should be `Mutated`. If the original archetype does not have `ComponentA`, the status should be `Added`.
    /// When "inserting" a bundle into an existing entity, [`AddBundle`]
    /// should be used, which will report `Added` vs `Mutated` status based on the current archetype's structure.
    /// When spawning a bundle, [`SpawnBundleStatus`] can be used instead, which removes the need
    /// to look up the [`AddBundle`] in the archetype graph, which requires
    /// ownership of the entity's current archetype.
    ///
    /// `table` must be the "new" table for `entity`. `table_row` must have space allocated for the
    /// `entity`, `bundle` must match this [`BundleInfo`]'s type
    #[inline]
    #[allow(clippy::too_many_arguments)]
    unsafe fn write_components<T: DynamicBundle, S: BundleComponentStatus>(
        &self,
        table: &mut Table,
        sparse_sets: &mut SparseSets,
        bundle_component_status: &S,
        entity: Entity,
        table_row: TableRow,
        change_tick: Tick,
        bundle: T,
    ) {
        // NOTE: get_components calls this closure on each component in "bundle order".
        // bundle_info.component_ids are also in "bundle order"
        let mut bundle_component = 0;
        bundle.get_components(&mut |storage_type, component_ptr| {
            let component_id = *self.component_ids.get_unchecked(bundle_component);
            match storage_type {
                StorageType::Table => {
                    let column =
                        // SAFETY: If component_id is in self.component_ids, BundleInfo::new requires that
                        // the target table contains the component.
                        unsafe { table.get_column_mut(component_id).debug_checked_unwrap() };
                    // SAFETY: bundle_component is a valid index for this bundle
                    match bundle_component_status.get_status(bundle_component) {
                        ComponentStatus::Added => {
                            column.initialize(table_row, component_ptr, change_tick);
                        }
                        ComponentStatus::Mutated => {
                            column.replace(table_row, component_ptr, change_tick);
                        }
                    }
                }
                StorageType::SparseSet => {
                    let sparse_set =
                        // SAFETY: If component_id is in self.component_ids, BundleInfo::new requires that
                        // a sparse set exists for the component.
                        unsafe { sparse_sets.get_mut(component_id).debug_checked_unwrap() };
                    sparse_set.insert(entity, component_ptr, change_tick);
                }
            }
            bundle_component += 1;
        });
    }

    /// Adds a bundle to the given archetype and returns the resulting archetype. This could be the
    /// same [`ArchetypeId`], in the event that adding the given bundle does not result in an
    /// [`Archetype`] change. Results are cached in the [`Archetype`] graph to avoid redundant work.
    pub(crate) fn add_bundle_to_archetype(
        &self,
        archetypes: &mut Archetypes,
        storages: &mut Storages,
        components: &Components,
        observers: &Observers,
        archetype_id: ArchetypeId,
    ) -> ArchetypeId {
        if let Some(add_bundle_id) = archetypes[archetype_id].edges().get_add_bundle(self.id) {
            return add_bundle_id;
        }
        let mut new_table_components = Vec::new();
        let mut new_sparse_set_components = Vec::new();
        let mut bundle_status = Vec::with_capacity(self.component_ids.len());
        let mut added = Vec::new();

        let current_archetype = &mut archetypes[archetype_id];
        for component_id in self.component_ids.iter().cloned() {
            if current_archetype.contains(component_id) {
                bundle_status.push(ComponentStatus::Mutated);
            } else {
                bundle_status.push(ComponentStatus::Added);
                added.push(component_id);
                // SAFETY: component_id exists
                let component_info = unsafe { components.get_info_unchecked(component_id) };
                match component_info.storage_type() {
                    StorageType::Table => new_table_components.push(component_id),
                    StorageType::SparseSet => new_sparse_set_components.push(component_id),
                }
            }
        }

        if new_table_components.is_empty() && new_sparse_set_components.is_empty() {
            let edges = current_archetype.edges_mut();
            // the archetype does not change when we add this bundle
            edges.insert_add_bundle(self.id, archetype_id, bundle_status, added);
            archetype_id
        } else {
            let table_id;
            let table_components;
            let sparse_set_components;
            // the archetype changes when we add this bundle. prepare the new archetype and storages
            {
                let current_archetype = &archetypes[archetype_id];
                table_components = if new_table_components.is_empty() {
                    // if there are no new table components, we can keep using this table
                    table_id = current_archetype.table_id();
                    current_archetype.table_components().collect()
                } else {
                    new_table_components.extend(current_archetype.table_components());
                    // sort to ignore order while hashing
                    new_table_components.sort();
                    // SAFETY: all component ids in `new_table_components` exist
                    table_id = unsafe {
                        storages
                            .tables
                            .get_id_or_insert(&new_table_components, components)
                    };

                    new_table_components
                };

                sparse_set_components = if new_sparse_set_components.is_empty() {
                    current_archetype.sparse_set_components().collect()
                } else {
                    new_sparse_set_components.extend(current_archetype.sparse_set_components());
                    // sort to ignore order while hashing
                    new_sparse_set_components.sort();
                    new_sparse_set_components
                };
            };
            let new_archetype_id = archetypes.get_id_or_insert(
                components,
<<<<<<< HEAD
                observers,
=======
>>>>>>> a1a1eeb5
                table_id,
                table_components,
                sparse_set_components,
            );
            // add an edge from the old archetype to the new archetype
            archetypes[archetype_id].edges_mut().insert_add_bundle(
                self.id,
                new_archetype_id,
                bundle_status,
                added,
            );
            new_archetype_id
        }
    }
}

// SAFETY: We have exclusive world access so our pointers can't be invalidated externally
pub(crate) struct BundleInserter<'w> {
    world: UnsafeWorldCell<'w>,
    bundle_info: *const BundleInfo,
    add_bundle: *const AddBundle,
    table: *mut Table,
    archetype: *mut Archetype,
    result: InsertBundleResult,
    change_tick: Tick,
}

pub(crate) enum InsertBundleResult {
    SameArchetype,
    NewArchetypeSameTable {
        new_archetype: *mut Archetype,
    },
    NewArchetypeNewTable {
        new_archetype: *mut Archetype,
        new_table: *mut Table,
    },
}

impl<'w> BundleInserter<'w> {
    #[inline]
    pub fn new<T: Bundle>(
        world: &'w mut World,
        archetype_id: ArchetypeId,
        change_tick: Tick,
    ) -> Self {
        let bundle_id = world
            .bundles
            .init_info::<T>(&mut world.components, &mut world.storages);
        // SAFETY: We just ensured this bundle exists
        unsafe { Self::new_with_id(world, archetype_id, bundle_id, change_tick) }
    }

    /// Creates a new [`BundleInserter`].
    ///
    /// # Safety
    /// Caller must ensure that `bundle_id` exists in `world.bundles`
    #[inline]
    pub(crate) unsafe fn new_with_id(
        world: &'w mut World,
        archetype_id: ArchetypeId,
        bundle_id: BundleId,
        change_tick: Tick,
    ) -> Self {
        // SAFETY: We will not make any accesses to the command queue, component or resource data of this world
        let bundle_info = world.bundles.get_unchecked(bundle_id);
        let bundle_id = bundle_info.id();
        let new_archetype_id = bundle_info.add_bundle_to_archetype(
            &mut world.archetypes,
            &mut world.storages,
            &world.components,
<<<<<<< HEAD
            &world.observers,
=======
>>>>>>> a1a1eeb5
            archetype_id,
        );
        if new_archetype_id == archetype_id {
            let archetype = &mut world.archetypes[archetype_id];
            // SAFETY: The edge is assured to be initialized when we called add_bundle_to_archetype
            let add_bundle = unsafe {
                archetype
                    .edges()
                    .get_add_bundle_internal(bundle_id)
                    .debug_checked_unwrap()
            };
            let table_id = archetype.table_id();
            let table = &mut world.storages.tables[table_id];
            Self {
                add_bundle,
                archetype,
                bundle_info,
                table,
                result: InsertBundleResult::SameArchetype,
                change_tick,
                world: world.as_unsafe_world_cell(),
            }
        } else {
            let (archetype, new_archetype) =
                world.archetypes.get_2_mut(archetype_id, new_archetype_id);
            // SAFETY: The edge is assured to be initialized when we called add_bundle_to_archetype
            let add_bundle = unsafe {
                archetype
                    .edges()
                    .get_add_bundle_internal(bundle_id)
                    .debug_checked_unwrap()
            };
            let table_id = archetype.table_id();
            let new_table_id = new_archetype.table_id();
            if table_id == new_table_id {
                let table = &mut world.storages.tables[table_id];
                Self {
                    add_bundle,
                    archetype,
                    bundle_info,
                    table,
                    result: InsertBundleResult::NewArchetypeSameTable { new_archetype },
                    change_tick,
                    world: world.as_unsafe_world_cell(),
                }
            } else {
                let (table, new_table) = world.storages.tables.get_2_mut(table_id, new_table_id);
                Self {
                    add_bundle,
                    archetype,
                    bundle_info,
                    table,
                    result: InsertBundleResult::NewArchetypeNewTable {
                        new_archetype,
                        new_table,
                    },
                    change_tick,
                    world: world.as_unsafe_world_cell(),
                }
            }
        }
    }
    /// # Safety
    /// `entity` must currently exist in the source archetype for this inserter. `location`
    /// must be `entity`'s location in the archetype. `T` must match this [`BundleInfo`]'s type
    #[inline]
    pub(crate) unsafe fn insert<T: DynamicBundle>(
        &mut self,
        entity: Entity,
        location: EntityLocation,
        bundle: T,
    ) -> EntityLocation {
        // SAFETY: We do not make any structural changes to the archetype graph through self.world so these pointers always remain valid
        let trigger_hooks = |archetype: &Archetype, mut world: DeferredWorld| {
            let bundle_info = &*self.bundle_info;
            let add_bundle = &*self.add_bundle;

<<<<<<< HEAD
            world.trigger_on_add(archetype, entity, add_bundle.added.iter().cloned());
            if archetype.has_add_observer() {
                world.trigger_observers(ON_ADD, entity, location, add_bundle.added.iter().cloned());
            }
            world.trigger_on_insert(archetype, entity, bundle_info.iter_components());
            if archetype.has_insert_observer() {
                world.trigger_observers(ON_INSERT, entity, location, bundle_info.iter_components());
=======
            if archetype.has_on_add() {
                world.trigger_on_add(
                    entity,
                    bundle_info
                        .iter_components()
                        .zip(add_bundle.bundle_status.iter())
                        .filter(|(_, &status)| status == ComponentStatus::Added)
                        .map(|(id, _)| id),
                );
            }
            if archetype.has_on_insert() {
                world.trigger_on_insert(entity, bundle_info.iter_components());
>>>>>>> a1a1eeb5
            }
        };
        match &mut self.result {
            InsertBundleResult::SameArchetype => {
                {
                    // SAFETY: Mutable references do not alias and will be dropped after this block
                    let sparse_sets = {
                        let world = self.world.world_mut();
                        &mut world.storages.sparse_sets
                    };
                    let table = &mut *self.table;
                    let bundle_info = &*self.bundle_info;
                    let add_bundle = &*self.add_bundle;

                    bundle_info.write_components(
                        table,
                        sparse_sets,
                        add_bundle,
                        entity,
                        location.table_row,
                        self.change_tick,
                        bundle,
                    );
                }
                // SAFETY: We have no oustanding mutable references to world as they were dropped
                let archetype = &*self.archetype;
                trigger_hooks(archetype, self.world.into_deferred());
                location
            }
            InsertBundleResult::NewArchetypeSameTable { new_archetype } => {
                let new_location = {
                    // SAFETY: Mutable references do not alias and will be dropped after this block
                    let (sparse_sets, entities) = {
                        let world = self.world.world_mut();
                        (&mut world.storages.sparse_sets, &mut world.entities)
                    };
                    let table = &mut *self.table;
                    let archetype = &mut *self.archetype;
                    let new_archetype = &mut **new_archetype;

                    let result = archetype.swap_remove(location.archetype_row);
                    if let Some(swapped_entity) = result.swapped_entity {
                        let swapped_location =
                            // SAFETY: If the swap was successful, swapped_entity must be valid.
                            unsafe { entities.get(swapped_entity).debug_checked_unwrap() };
                        entities.set(
                            swapped_entity.index(),
                            EntityLocation {
                                archetype_id: swapped_location.archetype_id,
                                archetype_row: location.archetype_row,
                                table_id: swapped_location.table_id,
                                table_row: swapped_location.table_row,
                            },
                        );
                    }
                    let new_location = new_archetype.allocate(entity, result.table_row);
                    entities.set(entity.index(), new_location);

                    let bundle_info = &*self.bundle_info;
                    let add_bundle = &*self.add_bundle;
                    bundle_info.write_components(
                        table,
                        sparse_sets,
                        add_bundle,
                        entity,
                        result.table_row,
                        self.change_tick,
                        bundle,
                    );
                    new_location
                };

                // SAFETY: We have no oustanding mutable references to world as they were dropped
<<<<<<< HEAD
                let new_archetype = &**new_archetype;
                trigger_hooks(new_archetype, self.world.into_deferred());
=======
                trigger_hooks(&**new_archetype, self.world.into_deferred());

>>>>>>> a1a1eeb5
                new_location
            }
            InsertBundleResult::NewArchetypeNewTable {
                new_archetype,
                new_table,
            } => {
                let new_location = {
                    // SAFETY: Mutable references do not alias and will be dropped after this block
                    let (archetypes_ptr, sparse_sets, entities) = {
                        let world = self.world.world_mut();
                        let archetype_ptr: *mut Archetype =
                            world.archetypes.archetypes.as_mut_ptr();
                        (
                            archetype_ptr,
                            &mut world.storages.sparse_sets,
                            &mut world.entities,
                        )
                    };
                    let table = &mut *self.table;
                    let new_table = &mut **new_table;
                    let archetype = &mut *self.archetype;
                    let new_archetype = &mut **new_archetype;
                    let result = archetype.swap_remove(location.archetype_row);
                    if let Some(swapped_entity) = result.swapped_entity {
                        let swapped_location =
                            // SAFETY: If the swap was successful, swapped_entity must be valid.
                            unsafe { entities.get(swapped_entity).debug_checked_unwrap() };
                        entities.set(
                            swapped_entity.index(),
                            EntityLocation {
                                archetype_id: swapped_location.archetype_id,
                                archetype_row: location.archetype_row,
                                table_id: swapped_location.table_id,
                                table_row: swapped_location.table_row,
                            },
                        );
                    }
                    // PERF: store "non bundle" components in edge, then just move those to avoid
                    // redundant copies
                    let move_result = table.move_to_superset_unchecked(result.table_row, new_table);
                    let new_location = new_archetype.allocate(entity, move_result.new_row);
                    entities.set(entity.index(), new_location);

                    // if an entity was moved into this entity's table spot, update its table row
                    if let Some(swapped_entity) = move_result.swapped_entity {
                        let swapped_location =
                            // SAFETY: If the swap was successful, swapped_entity must be valid.
                            unsafe { entities.get(swapped_entity).debug_checked_unwrap() };
                        let swapped_archetype = if archetype.id() == swapped_location.archetype_id {
                            archetype
                        } else if new_archetype.id() == swapped_location.archetype_id {
                            new_archetype
                        } else {
                            // SAFETY: the only two borrowed archetypes are above and we just did collision checks
                            &mut *archetypes_ptr.add(swapped_location.archetype_id.index())
                        };

                        entities.set(
                            swapped_entity.index(),
                            EntityLocation {
                                archetype_id: swapped_location.archetype_id,
                                archetype_row: swapped_location.archetype_row,
                                table_id: swapped_location.table_id,
                                table_row: result.table_row,
                            },
                        );
                        swapped_archetype
                            .set_entity_table_row(swapped_location.archetype_row, result.table_row);
                    }

                    let bundle_info = &*self.bundle_info;
                    let add_bundle = &*self.add_bundle;
                    bundle_info.write_components(
                        new_table,
                        sparse_sets,
                        add_bundle,
                        entity,
                        move_result.new_row,
                        self.change_tick,
                        bundle,
                    );

                    new_location
                };

                // SAFETY: We have no oustanding mutable references to world as they were dropped
<<<<<<< HEAD
                let new_archetype = &**new_archetype;
                trigger_hooks(new_archetype, self.world.into_deferred());
=======
                trigger_hooks(&**new_archetype, self.world.into_deferred());

>>>>>>> a1a1eeb5
                new_location
            }
        }
    }

    #[inline]
    pub(crate) fn entities(&mut self) -> &mut Entities {
        // SAFETY: No outstanding references to self.world, changes to entities cannot invalidate our internal pointers
        unsafe { &mut self.world.world_mut().entities }
    }
}

// SAFETY: We have exclusive world access so our pointers can't be invalidated externally
pub(crate) struct BundleSpawner<'w> {
    world: UnsafeWorldCell<'w>,
    bundle_info: *const BundleInfo,
    table: *mut Table,
    archetype: *mut Archetype,
    change_tick: Tick,
}

impl<'w> BundleSpawner<'w> {
    #[inline]
    pub fn new<T: Bundle>(world: &'w mut World, change_tick: Tick) -> Self {
        let bundle_id = world
            .bundles
            .init_info::<T>(&mut world.components, &mut world.storages);
        // SAFETY: we initialized this bundle_id in `init_info`
        unsafe { Self::new_with_id(world, bundle_id, change_tick) }
    }

    /// Creates a new [`BundleSpawner`].
    ///
    /// # Safety
    /// Caller must ensure that `bundle_id` exists in `world.bundles`
    #[inline]
    pub(crate) unsafe fn new_with_id(
        world: &'w mut World,
        bundle_id: BundleId,
        change_tick: Tick,
    ) -> Self {
        let bundle_info = world.bundles.get_unchecked(bundle_id);
        let new_archetype_id = bundle_info.add_bundle_to_archetype(
            &mut world.archetypes,
            &mut world.storages,
            &world.components,
<<<<<<< HEAD
            &world.observers,
=======
>>>>>>> a1a1eeb5
            ArchetypeId::EMPTY,
        );
        let archetype = &mut world.archetypes[new_archetype_id];
        let table = &mut world.storages.tables[archetype.table_id()];
        Self {
            bundle_info,
            table,
            archetype,
            change_tick,
            world: world.as_unsafe_world_cell(),
        }
    }

    #[inline]
    pub fn reserve_storage(&mut self, additional: usize) {
        // SAFETY: There are no oustanding world references
        let (archetype, table) = unsafe { (&mut *self.archetype, &mut *self.table) };
        archetype.reserve(additional);
        table.reserve(additional);
    }

    /// # Safety
    /// `entity` must be allocated (but non-existent), `T` must match this [`BundleInfo`]'s type
    #[inline]
    pub unsafe fn spawn_non_existent<T: DynamicBundle>(
        &mut self,
        entity: Entity,
        bundle: T,
    ) -> EntityLocation {
        // SAFETY: We do not make any structural changes to the archetype graph through self.world so this pointer always remain valid
        let location = {
            // SAFETY: Mutable references do not alias and will be dropped after this block
            let (sparse_sets, entities) = {
                let world = self.world.world_mut();
                (&mut world.storages.sparse_sets, &mut world.entities)
            };
            let table = &mut *self.table;
            let archetype = &mut *self.archetype;
            let table_row = table.allocate(entity);
            let location = archetype.allocate(entity, table_row);
            let bundle_info = &*self.bundle_info;
            bundle_info.write_components(
                table,
                sparse_sets,
                &SpawnBundleStatus,
                entity,
                table_row,
                self.change_tick,
                bundle,
            );
            entities.set(entity.index(), location);
            location
        };
<<<<<<< HEAD
=======

        // SAFETY: We have no oustanding mutable references to world as they were dropped
        let archetype = &*self.archetype;
        let bundle_info = &*self.bundle_info;
        let mut world = self.world.into_deferred();
        if archetype.has_on_add() {
            world.trigger_on_add(entity, bundle_info.iter_components());
        }
        if archetype.has_on_insert() {
            world.trigger_on_insert(entity, bundle_info.iter_components());
        }
>>>>>>> a1a1eeb5

        // SAFETY: We have no oustanding mutable references to world as they were dropped
        let archetype = &*self.archetype;
        let bundle_info = &*self.bundle_info;
        let mut world = self.world.into_deferred();
        world.trigger_on_add(archetype, entity, bundle_info.iter_components());
        if archetype.has_add_observer() {
            world.trigger_observers(ON_ADD, entity, location, bundle_info.iter_components());
        }
        world.trigger_on_insert(archetype, entity, bundle_info.iter_components());
        if archetype.has_insert_observer() {
            world.trigger_observers(ON_INSERT, entity, location, bundle_info.iter_components());
        }
        location
    }

    /// # Safety
    /// `T` must match this [`BundleInfo`]'s type
    #[inline]
    pub unsafe fn spawn<T: Bundle>(&mut self, bundle: T) -> Entity {
        let entity = self.entities().alloc();
        // SAFETY: entity is allocated (but non-existent), `T` matches this BundleInfo's type
        self.spawn_non_existent(entity, bundle);
        entity
    }

    #[inline]
    pub(crate) fn entities(&mut self) -> &mut Entities {
        // SAFETY: No outstanding references to self.world, changes to entities cannot invalidate our internal pointers
        unsafe { &mut self.world.world_mut().entities }
    }

    /// # Safety:
    /// - `Self` must be dropped after running this function as it may invalidate internal pointers.
    #[inline]
    pub(crate) unsafe fn flush_commands(&mut self) {
        // SAFETY: pointers on self can be invalidated,
        self.world.world_mut().flush_commands();
    }
}

/// Metadata for bundles. Stores a [`BundleInfo`] for each type of [`Bundle`] in a given world.
#[derive(Default)]
pub struct Bundles {
    bundle_infos: Vec<BundleInfo>,
    /// Cache static [`BundleId`]
    bundle_ids: TypeIdMap<BundleId>,
    /// Cache dynamic [`BundleId`] with multiple components
    dynamic_bundle_ids: HashMap<Vec<ComponentId>, BundleId>,
    dynamic_bundle_storages: HashMap<BundleId, Vec<StorageType>>,
    /// Cache optimized dynamic [`BundleId`] with single component
    dynamic_component_bundle_ids: HashMap<ComponentId, BundleId>,
    dynamic_component_storages: HashMap<BundleId, StorageType>,
}

impl Bundles {
    /// Gets the metadata associated with a specific type of bundle.
    /// Returns `None` if the bundle is not registered with the world.
    #[inline]
    pub fn get(&self, bundle_id: BundleId) -> Option<&BundleInfo> {
        self.bundle_infos.get(bundle_id.index())
    }

    /// Gets the value identifying a specific type of bundle.
    /// Returns `None` if the bundle does not exist in the world,
    /// or if `type_id` does not correspond to a type of bundle.
    #[inline]
    pub fn get_id(&self, type_id: TypeId) -> Option<BundleId> {
        self.bundle_ids.get(&type_id).cloned()
    }

    /// Initializes a new [`BundleInfo`] for a statically known type.
    pub(crate) fn init_info<T: Bundle>(
        &mut self,
        components: &mut Components,
        storages: &mut Storages,
    ) -> BundleId {
        let bundle_infos = &mut self.bundle_infos;
        let id = *self.bundle_ids.entry(TypeId::of::<T>()).or_insert_with(|| {
            let mut component_ids = Vec::new();
            T::component_ids(components, storages, &mut |id| component_ids.push(id));
            let id = BundleId(bundle_infos.len());
            let bundle_info =
                // SAFETY: T::component_id ensures its:
                // - info was created
                // - appropriate storage for it has been initialized.
                // - was created in the same order as the components in T
                unsafe { BundleInfo::new(std::any::type_name::<T>(), components, component_ids, id) };
            bundle_infos.push(bundle_info);
            id
        });
        id
    }

    pub(crate) unsafe fn get_unchecked(&self, id: BundleId) -> &BundleInfo {
        self.bundle_infos.get_unchecked(id.0)
    }

    pub(crate) unsafe fn get_storage_unchecked(&self, id: BundleId) -> StorageType {
        *self
            .dynamic_component_storages
            .get(&id)
            .debug_checked_unwrap()
    }

    pub(crate) unsafe fn get_storages_unchecked(&mut self, id: BundleId) -> &mut Vec<StorageType> {
        self.dynamic_bundle_storages
            .get_mut(&id)
            .debug_checked_unwrap()
    }

    /// Initializes a new [`BundleInfo`] for a dynamic [`Bundle`].
    ///
    /// # Panics
    ///
    /// Panics if any of the provided [`ComponentId`]s do not exist in the
    /// provided [`Components`].
    pub(crate) fn init_dynamic_info(
        &mut self,
        components: &Components,
        component_ids: &[ComponentId],
    ) -> BundleId {
        let bundle_infos = &mut self.bundle_infos;

        // Use `raw_entry_mut` to avoid cloning `component_ids` to access `Entry`
        let (_, bundle_id) = self
            .dynamic_bundle_ids
            .raw_entry_mut()
            .from_key(component_ids)
            .or_insert_with(|| {
                let (id, storages) =
                    initialize_dynamic_bundle(bundle_infos, components, Vec::from(component_ids));
                self.dynamic_bundle_storages
                    .insert_unique_unchecked(id, storages);
                (Vec::from(component_ids), id)
            });
        *bundle_id
    }

    /// Initializes a new [`BundleInfo`] for a dynamic [`Bundle`] with single component.
    ///
    /// # Panics
    ///
    /// Panics if the provided [`ComponentId`] does not exist in the provided [`Components`].
    pub(crate) fn init_component_info(
        &mut self,
        components: &Components,
        component_id: ComponentId,
    ) -> BundleId {
        let bundle_infos = &mut self.bundle_infos;
        let bundle_id = self
            .dynamic_component_bundle_ids
            .entry(component_id)
            .or_insert_with(|| {
                let (id, storage_type) =
                    initialize_dynamic_bundle(bundle_infos, components, vec![component_id]);
                self.dynamic_component_storages.insert(id, storage_type[0]);
                id
            });
        *bundle_id
    }
}

/// Asserts that all components are part of [`Components`]
/// and initializes a [`BundleInfo`].
fn initialize_dynamic_bundle(
    bundle_infos: &mut Vec<BundleInfo>,
    components: &Components,
    component_ids: Vec<ComponentId>,
) -> (BundleId, Vec<StorageType>) {
    // Assert component existence
    let storage_types = component_ids.iter().map(|&id| {
        components.get_info(id).unwrap_or_else(|| {
            panic!(
                "init_dynamic_info called with component id {id:?} which doesn't exist in this world"
            )
        }).storage_type()
    }).collect();

    let id = BundleId(bundle_infos.len());
    let bundle_info =
        // SAFETY: `component_ids` are valid as they were just checked
        unsafe { BundleInfo::new("<dynamic bundle>", components, component_ids, id) };
    bundle_infos.push(bundle_info);

    (id, storage_types)
}

#[cfg(test)]
mod tests {
    use crate as bevy_ecs;
    use crate::prelude::*;

    #[derive(Component)]
    struct A;

    #[derive(Component)]
    struct B;

    #[derive(Component)]
    struct C;

    #[derive(Component)]
    struct D;

    #[derive(Resource, Default)]
    struct R(usize);

    impl R {
        #[track_caller]
        fn assert_order(&mut self, count: usize) {
            assert_eq!(count, self.0);
            self.0 += 1;
        }
    }

    #[test]
    fn component_hook_order_spawn_despawn() {
        let mut world = World::new();
        world.init_resource::<R>();
        world
            .register_component::<A>()
            .on_add(|mut world, _, _| {
                world.resource_mut::<R>().assert_order(0);
            })
            .on_insert(|mut world, _, _| world.resource_mut::<R>().assert_order(1))
            .on_remove(|mut world, _, _| world.resource_mut::<R>().assert_order(2));

        let entity = world.spawn(A).id();
        world.despawn(entity);
        assert_eq!(3, world.resource::<R>().0);
    }

    #[test]
    fn component_hook_order_insert_remove() {
        let mut world = World::new();
        world.init_resource::<R>();
        world
            .register_component::<A>()
            .on_add(|mut world, _, _| {
                world.resource_mut::<R>().assert_order(0);
            })
            .on_insert(|mut world, _, _| {
                world.resource_mut::<R>().assert_order(1);
            })
            .on_remove(|mut world, _, _| {
                world.resource_mut::<R>().assert_order(2);
            });

        let mut entity = world.spawn_empty();
        entity.insert(A);
        entity.remove::<A>();
        entity.flush();
        assert_eq!(3, world.resource::<R>().0);
    }

    #[test]
    fn component_hook_order_recursive() {
        let mut world = World::new();
        world.init_resource::<R>();
        world
            .register_component::<A>()
            .on_add(|mut world, entity, _| {
                world.resource_mut::<R>().assert_order(0);
                world.commands().entity(entity).insert(B);
            })
            .on_remove(|mut world, entity, _| {
                world.resource_mut::<R>().assert_order(2);
                world.commands().entity(entity).remove::<B>();
            });

        world
            .register_component::<B>()
            .on_add(|mut world, entity, _| {
                world.resource_mut::<R>().assert_order(1);
                world.commands().entity(entity).remove::<A>();
            })
            .on_remove(|mut world, _, _| {
                world.resource_mut::<R>().assert_order(3);
            });

        let entity = world.spawn(A).flush();
        let entity = world.get_entity(entity).unwrap();
        assert!(!entity.contains::<A>());
        assert!(!entity.contains::<B>());
        assert_eq!(4, world.resource::<R>().0);
    }

    #[test]
    fn component_hook_order_recursive_multiple() {
        let mut world = World::new();
        world.init_resource::<R>();
        world
            .register_component::<A>()
            .on_add(|mut world, entity, _| {
                world.resource_mut::<R>().assert_order(0);
                world.commands().entity(entity).insert(B).insert(D);
            });

        world
            .register_component::<B>()
            .on_add(|mut world, entity, _| {
                world.resource_mut::<R>().assert_order(1);
                world.commands().entity(entity).insert(C);
            });

        world.register_component::<C>().on_add(|mut world, _, _| {
            world.resource_mut::<R>().assert_order(2);
        });

        world.register_component::<D>().on_add(|mut world, _, _| {
            world.resource_mut::<R>().assert_order(3);
        });

        world.spawn(A).flush();
        assert_eq!(4, world.resource::<R>().0);
    }
}<|MERGE_RESOLUTION|>--- conflicted
+++ resolved
@@ -2,8 +2,11 @@
 //!
 //! This module contains the [`Bundle`] trait and some other helper types.
 
+use std::any::TypeId;
+
 pub use bevy_ecs_macros::Bundle;
-use bevy_utils::{HashMap, HashSet, TypeIdMap};
+use bevy_ptr::OwningPtr;
+use bevy_utils::{all_tuples, HashMap, HashSet, TypeIdMap};
 
 use crate::{
     archetype::{
@@ -12,23 +15,12 @@
     },
     component::{Component, ComponentId, ComponentStorage, Components, StorageType, Tick},
     entity::{Entities, Entity, EntityLocation},
-<<<<<<< HEAD
     observer::Observers,
     prelude::World,
     query::DebugCheckedUnwrap,
     storage::{SparseSetIndex, SparseSets, Storages, Table, TableRow},
     world::{unsafe_world_cell::UnsafeWorldCell, DeferredWorld, ON_ADD, ON_INSERT},
-    TypeIdMap,
-=======
-    prelude::World,
-    query::DebugCheckedUnwrap,
-    storage::{SparseSetIndex, SparseSets, Storages, Table, TableRow},
-    world::{unsafe_world_cell::UnsafeWorldCell, DeferredWorld},
->>>>>>> a1a1eeb5
 };
-use bevy_ptr::OwningPtr;
-use bevy_utils::all_tuples;
-use std::any::TypeId;
 
 /// The `Bundle` trait enables insertion and removal of [`Component`]s from an entity.
 ///
@@ -158,6 +150,9 @@
         ids: &mut impl FnMut(ComponentId),
     );
 
+    /// Gets this [`Bundle`]'s component ids, will be `None` if the components has not been registered.
+    fn get_component_ids(components: &Components, ids: &mut impl FnMut(Option<ComponentId>));
+
     /// Calls `func`, which should return data for each component in the bundle, in the order of
     /// this bundle's [`Component`]s
     ///
@@ -206,6 +201,10 @@
         // Safety: The id given in `component_ids` is for `Self`
         func(ctx).read()
     }
+
+    fn get_component_ids(components: &Components, ids: &mut impl FnMut(Option<ComponentId>)) {
+        ids(components.get_id(TypeId::of::<C>()))
+    }
 }
 
 impl<C: Component> DynamicBundle for C {
@@ -227,6 +226,11 @@
             #[allow(unused_variables)]
             fn component_ids(components: &mut Components, storages: &mut Storages, ids: &mut impl FnMut(ComponentId)){
                 $(<$name as Bundle>::component_ids(components, storages, ids);)*
+            }
+
+            #[allow(unused_variables)]
+            fn get_component_ids(components: &Components, ids: &mut impl FnMut(Option<ComponentId>)){
+                $(<$name as Bundle>::get_component_ids(components, ids);)*
             }
 
             #[allow(unused_variables, unused_mut)]
@@ -498,10 +502,7 @@
             };
             let new_archetype_id = archetypes.get_id_or_insert(
                 components,
-<<<<<<< HEAD
                 observers,
-=======
->>>>>>> a1a1eeb5
                 table_id,
                 table_components,
                 sparse_set_components,
@@ -572,10 +573,7 @@
             &mut world.archetypes,
             &mut world.storages,
             &world.components,
-<<<<<<< HEAD
             &world.observers,
-=======
->>>>>>> a1a1eeb5
             archetype_id,
         );
         if new_archetype_id == archetype_id {
@@ -653,7 +651,6 @@
             let bundle_info = &*self.bundle_info;
             let add_bundle = &*self.add_bundle;
 
-<<<<<<< HEAD
             world.trigger_on_add(archetype, entity, add_bundle.added.iter().cloned());
             if archetype.has_add_observer() {
                 world.trigger_observers(ON_ADD, entity, location, add_bundle.added.iter().cloned());
@@ -661,20 +658,6 @@
             world.trigger_on_insert(archetype, entity, bundle_info.iter_components());
             if archetype.has_insert_observer() {
                 world.trigger_observers(ON_INSERT, entity, location, bundle_info.iter_components());
-=======
-            if archetype.has_on_add() {
-                world.trigger_on_add(
-                    entity,
-                    bundle_info
-                        .iter_components()
-                        .zip(add_bundle.bundle_status.iter())
-                        .filter(|(_, &status)| status == ComponentStatus::Added)
-                        .map(|(id, _)| id),
-                );
-            }
-            if archetype.has_on_insert() {
-                world.trigger_on_insert(entity, bundle_info.iter_components());
->>>>>>> a1a1eeb5
             }
         };
         match &mut self.result {
@@ -748,13 +731,8 @@
                 };
 
                 // SAFETY: We have no oustanding mutable references to world as they were dropped
-<<<<<<< HEAD
                 let new_archetype = &**new_archetype;
                 trigger_hooks(new_archetype, self.world.into_deferred());
-=======
-                trigger_hooks(&**new_archetype, self.world.into_deferred());
-
->>>>>>> a1a1eeb5
                 new_location
             }
             InsertBundleResult::NewArchetypeNewTable {
@@ -841,13 +819,8 @@
                 };
 
                 // SAFETY: We have no oustanding mutable references to world as they were dropped
-<<<<<<< HEAD
                 let new_archetype = &**new_archetype;
                 trigger_hooks(new_archetype, self.world.into_deferred());
-=======
-                trigger_hooks(&**new_archetype, self.world.into_deferred());
-
->>>>>>> a1a1eeb5
                 new_location
             }
         }
@@ -894,10 +867,7 @@
             &mut world.archetypes,
             &mut world.storages,
             &world.components,
-<<<<<<< HEAD
             &world.observers,
-=======
->>>>>>> a1a1eeb5
             ArchetypeId::EMPTY,
         );
         let archetype = &mut world.archetypes[new_archetype_id];
@@ -951,20 +921,6 @@
             entities.set(entity.index(), location);
             location
         };
-<<<<<<< HEAD
-=======
-
-        // SAFETY: We have no oustanding mutable references to world as they were dropped
-        let archetype = &*self.archetype;
-        let bundle_info = &*self.bundle_info;
-        let mut world = self.world.into_deferred();
-        if archetype.has_on_add() {
-            world.trigger_on_add(entity, bundle_info.iter_components());
-        }
-        if archetype.has_on_insert() {
-            world.trigger_on_insert(entity, bundle_info.iter_components());
-        }
->>>>>>> a1a1eeb5
 
         // SAFETY: We have no oustanding mutable references to world as they were dropped
         let archetype = &*self.archetype;
