//! Types for handling [`Bundle`]s.
//!
//! This module contains the [`Bundle`] trait and some other helper types.

pub use bevy_ecs_macros::Bundle;
use bevy_utils::{HashMap, HashSet, TypeIdMap};

use crate::{
    archetype::{
        AddBundle, Archetype, ArchetypeId, Archetypes, BundleComponentStatus, ComponentStatus,
        SpawnBundleStatus,
    },
    component::{Component, ComponentId, ComponentStorage, Components, StorageType, Tick},
    entity::{Entities, Entity, EntityLocation},
    prelude::World,
    query::DebugCheckedUnwrap,
    storage::{SparseSetIndex, SparseSets, Storages, Table, TableRow},
    world::{unsafe_world_cell::UnsafeWorldCell, DeferredWorld},
};
use bevy_ptr::OwningPtr;
use bevy_utils::all_tuples;
use std::any::TypeId;

/// The `Bundle` trait enables insertion and removal of [`Component`]s from an entity.
///
/// Implementors of the `Bundle` trait are called 'bundles'.
///
/// Each bundle represents a static set of [`Component`] types.
/// Currently, bundles can only contain one of each [`Component`], and will
/// panic once initialised if this is not met.
///
/// ## Insertion
///
/// The primary use for bundles is to add a useful collection of components to an entity.
///
/// Adding a value of bundle to an entity will add the components from the set it
/// represents to the entity.
/// The values of these components are taken from the bundle.
/// If an entity already had one of these components, the entity's original component value
/// will be overwritten.
///
/// Importantly, bundles are only their constituent set of components.
/// You **should not** use bundles as a unit of behavior.
/// The behavior of your app can only be considered in terms of components, as systems,
/// which drive the behavior of a `bevy` application, operate on combinations of
/// components.
///
/// This rule is also important because multiple bundles may contain the same component type,
/// calculated in different ways &mdash; adding both of these bundles to one entity
/// would create incoherent behavior.
/// This would be unexpected if bundles were treated as an abstraction boundary, as
/// the abstraction would be unmaintainable for these cases.
/// For example, both `Camera3dBundle` and `Camera2dBundle` contain the `CameraRenderGraph`
/// component, but specifying different render graphs to use.
/// If the bundles were both added to the same entity, only one of these two bundles would work.
///
/// For this reason, there is intentionally no [`Query`] to match whether an entity
/// contains the components of a bundle.
/// Queries should instead only select the components they logically operate on.
///
/// ## Removal
///
/// Bundles are also used when removing components from an entity.
///
/// Removing a bundle from an entity will remove any of its components attached
/// to the entity from the entity.
/// That is, if the entity does not have all the components of the bundle, those
/// which are present will be removed.
///
/// # Implementors
///
/// Every type which implements [`Component`] also implements `Bundle`, since
/// [`Component`] types can be added to or removed from an entity.
///
/// Additionally, [Tuples](`tuple`) of bundles are also [`Bundle`] (with up to 15 bundles).
/// These bundles contain the items of the 'inner' bundles.
/// This is a convenient shorthand which is primarily used when spawning entities.
/// For example, spawning an entity using the bundle `(SpriteBundle {...}, PlayerMarker)`
/// will spawn an entity with components required for a 2d sprite, and the `PlayerMarker` component.
///
/// [`unit`], otherwise known as [`()`](`unit`), is a [`Bundle`] containing no components (since it
/// can also be considered as the empty tuple).
/// This can be useful for spawning large numbers of empty entities using
/// [`World::spawn_batch`](crate::world::World::spawn_batch).
///
/// Tuple bundles can be nested, which can be used to create an anonymous bundle with more than
/// 15 items.
/// However, in most cases where this is required, the derive macro [`derive@Bundle`] should be
/// used instead.
/// The derived `Bundle` implementation contains the items of its fields, which all must
/// implement `Bundle`.
/// As explained above, this includes any [`Component`] type, and other derived bundles.
///
/// If you want to add `PhantomData` to your `Bundle` you have to mark it with `#[bundle(ignore)]`.
/// ```
/// # use std::marker::PhantomData;
/// use bevy_ecs::{component::Component, bundle::Bundle};
///
/// #[derive(Component)]
/// struct XPosition(i32);
/// #[derive(Component)]
/// struct YPosition(i32);
///
/// #[derive(Bundle)]
/// struct PositionBundle {
///     // A bundle can contain components
///     x: XPosition,
///     y: YPosition,
/// }
///
/// // You have to implement `Default` for ignored field types in bundle structs.
/// #[derive(Default)]
/// struct Other(f32);
///
/// #[derive(Bundle)]
/// struct NamedPointBundle<T: Send + Sync + 'static> {
///     // Or other bundles
///     a: PositionBundle,
///     // In addition to more components
///     z: PointName,
///
///     // when you need to use `PhantomData` you have to mark it as ignored
///     #[bundle(ignore)]
///     _phantom_data: PhantomData<T>
/// }
///
/// #[derive(Component)]
/// struct PointName(String);
/// ```
///
/// # Safety
///
/// Manual implementations of this trait are unsupported.
/// That is, there is no safe way to implement this trait, and you must not do so.
/// If you want a type to implement [`Bundle`], you must use [`derive@Bundle`](derive@Bundle).
///
/// [`Query`]: crate::system::Query
// Some safety points:
// - [`Bundle::component_ids`] must return the [`ComponentId`] for each component type in the
// bundle, in the _exact_ order that [`DynamicBundle::get_components`] is called.
// - [`Bundle::from_components`] must call `func` exactly once for each [`ComponentId`] returned by
//   [`Bundle::component_ids`].
pub unsafe trait Bundle: DynamicBundle + Send + Sync + 'static {
    /// Gets this [`Bundle`]'s component ids, in the order of this bundle's [`Component`]s
    #[doc(hidden)]
    fn component_ids(
        components: &mut Components,
        storages: &mut Storages,
        ids: &mut impl FnMut(ComponentId),
    );

    /// Calls `func`, which should return data for each component in the bundle, in the order of
    /// this bundle's [`Component`]s
    ///
    /// # Safety
    /// Caller must return data for each component in the bundle, in the order of this bundle's
    /// [`Component`]s
    #[doc(hidden)]
    unsafe fn from_components<T, F>(ctx: &mut T, func: &mut F) -> Self
    where
        // Ensure that the `OwningPtr` is used correctly
        F: for<'a> FnMut(&'a mut T) -> OwningPtr<'a>,
        Self: Sized;
}

/// The parts from [`Bundle`] that don't require statically knowing the components of the bundle.
pub trait DynamicBundle {
    // SAFETY:
    // The `StorageType` argument passed into [`Bundle::get_components`] must be correct for the
    // component being fetched.
    //
    /// Calls `func` on each value, in the order of this bundle's [`Component`]s. This passes
    /// ownership of the component values to `func`.
    #[doc(hidden)]
    fn get_components(self, func: &mut impl FnMut(StorageType, OwningPtr<'_>));
}

// SAFETY:
// - `Bundle::component_ids` calls `ids` for C's component id (and nothing else)
// - `Bundle::get_components` is called exactly once for C and passes the component's storage type based on it's associated constant.
// - `Bundle::from_components` calls `func` exactly once for C, which is the exact value returned by `Bundle::component_ids`.
unsafe impl<C: Component> Bundle for C {
    fn component_ids(
        components: &mut Components,
        storages: &mut Storages,
        ids: &mut impl FnMut(ComponentId),
    ) {
        ids(components.init_component::<C>(storages));
    }

    unsafe fn from_components<T, F>(ctx: &mut T, func: &mut F) -> Self
    where
        // Ensure that the `OwningPtr` is used correctly
        F: for<'a> FnMut(&'a mut T) -> OwningPtr<'a>,
        Self: Sized,
    {
        let ptr = func(ctx);
        // Safety: The id given in `component_ids` is for `Self`
        unsafe { ptr.read() }
    }
}

impl<C: Component> DynamicBundle for C {
    #[inline]
    fn get_components(self, func: &mut impl FnMut(StorageType, OwningPtr<'_>)) {
        OwningPtr::make(self, |ptr| func(C::Storage::STORAGE_TYPE, ptr));
    }
}

macro_rules! tuple_impl {
    ($($name: ident),*) => {
        // SAFETY:
        // - `Bundle::component_ids` calls `ids` for each component type in the
        // bundle, in the exact order that `DynamicBundle::get_components` is called.
        // - `Bundle::from_components` calls `func` exactly once for each `ComponentId` returned by `Bundle::component_ids`.
        // - `Bundle::get_components` is called exactly once for each member. Relies on the above implementation to pass the correct
        //   `StorageType` into the callback.
        unsafe impl<$($name: Bundle),*> Bundle for ($($name,)*) {
            #[allow(unused_variables)]
            fn component_ids(components: &mut Components, storages: &mut Storages, ids: &mut impl FnMut(ComponentId)){
                $(<$name as Bundle>::component_ids(components, storages, ids);)*
            }

            #[allow(unused_variables, unused_mut)]
            #[allow(clippy::unused_unit)]
            unsafe fn from_components<T, F>(ctx: &mut T, func: &mut F) -> Self
            where
                F: FnMut(&mut T) -> OwningPtr<'_>
            {
                #[allow(unused_unsafe)]
                // SAFETY: Rust guarantees that tuple calls are evaluated 'left to right'.
                // https://doc.rust-lang.org/reference/expressions.html#evaluation-order-of-operands
                unsafe { ($(<$name as Bundle>::from_components(ctx, func),)*) }
            }
        }

        impl<$($name: Bundle),*> DynamicBundle for ($($name,)*) {
            #[allow(unused_variables, unused_mut)]
            #[inline(always)]
            fn get_components(self, func: &mut impl FnMut(StorageType, OwningPtr<'_>)) {
                #[allow(non_snake_case)]
                let ($(mut $name,)*) = self;
                $(
                    $name.get_components(&mut *func);
                )*
            }
        }
    }
}

all_tuples!(tuple_impl, 0, 15, B);

/// For a specific [`World`], this stores a unique value identifying a type of a registered [`Bundle`].
///
/// [`World`]: crate::world::World
#[derive(Debug, Clone, Copy, Eq, PartialEq, Hash)]
pub struct BundleId(usize);

impl BundleId {
    /// Returns the index of the associated [`Bundle`] type.
    ///
    /// Note that this is unique per-world, and should not be reused across them.
    #[inline]
    pub fn index(self) -> usize {
        self.0
    }
}

impl SparseSetIndex for BundleId {
    #[inline]
    fn sparse_set_index(&self) -> usize {
        self.index()
    }

    #[inline]
    fn get_sparse_set_index(value: usize) -> Self {
        Self(value)
    }
}

/// Stores metadata associated with a specific type of [`Bundle`] for a given [`World`].
///
/// [`World`]: crate::world::World
pub struct BundleInfo {
    id: BundleId,
    // SAFETY: Every ID in this list must be valid within the World that owns the BundleInfo,
    // must have its storage initialized (i.e. columns created in tables, sparse set created),
    // and must be in the same order as the source bundle type writes its components in.
    component_ids: Vec<ComponentId>,
}

impl BundleInfo {
    /// Create a new [`BundleInfo`].
    ///
    /// # Safety
    ///
    /// Every ID in `component_ids` must be valid within the World that owns the `BundleInfo`,
    /// must have its storage initialized (i.e. columns created in tables, sparse set created),
    /// and must be in the same order as the source bundle type writes its components in.
    unsafe fn new(
        bundle_type_name: &'static str,
        components: &Components,
        component_ids: Vec<ComponentId>,
        id: BundleId,
    ) -> BundleInfo {
        let mut deduped = component_ids.clone();
        deduped.sort();
        deduped.dedup();

        if deduped.len() != component_ids.len() {
            // TODO: Replace with `Vec::partition_dedup` once https://github.com/rust-lang/rust/issues/54279 is stabilized
            let mut seen = HashSet::new();
            let mut dups = Vec::new();
            for id in component_ids {
                if !seen.insert(id) {
                    dups.push(id);
                }
            }

            let names = dups
                .into_iter()
                .map(|id| {
                    // SAFETY: the caller ensures component_id is valid.
                    unsafe { components.get_info_unchecked(id).name() }
                })
                .collect::<Vec<_>>()
                .join(", ");

            panic!("Bundle {bundle_type_name} has duplicate components: {names}");
        }

        // SAFETY: The caller ensures that component_ids:
        // - is valid for the associated world
        // - has had its storage initialized
        // - is in the same order as the source bundle type
        BundleInfo { id, component_ids }
    }

    /// Returns a value identifying the associated [`Bundle`] type.
    #[inline]
    pub const fn id(&self) -> BundleId {
        self.id
    }

    /// Returns the [ID](ComponentId) of each component stored in this bundle.
    #[inline]
    pub fn components(&self) -> &[ComponentId] {
        &self.component_ids
    }

    /// Returns an iterator over the the [ID](ComponentId) of each component stored in this bundle.
    #[inline]
    pub fn iter_components(&self) -> impl Iterator<Item = ComponentId> + '_ {
        self.component_ids.iter().cloned()
    }

    /// This writes components from a given [`Bundle`] to the given entity.
    ///
    /// # Safety
    ///
    /// `bundle_component_status` must return the "correct" [`ComponentStatus`] for each component
    /// in the [`Bundle`], with respect to the entity's original archetype (prior to the bundle being added)
    /// For example, if the original archetype already has `ComponentA` and `T` also has `ComponentA`, the status
    /// should be `Mutated`. If the original archetype does not have `ComponentA`, the status should be `Added`.
    /// When "inserting" a bundle into an existing entity, [`AddBundle`]
    /// should be used, which will report `Added` vs `Mutated` status based on the current archetype's structure.
    /// When spawning a bundle, [`SpawnBundleStatus`] can be used instead, which removes the need
    /// to look up the [`AddBundle`] in the archetype graph, which requires
    /// ownership of the entity's current archetype.
    ///
    /// `table` must be the "new" table for `entity`. `table_row` must have space allocated for the
    /// `entity`, `bundle` must match this [`BundleInfo`]'s type
    #[inline]
    #[allow(clippy::too_many_arguments)]
    unsafe fn write_components<T: DynamicBundle, S: BundleComponentStatus>(
        &self,
        table: &mut Table,
        sparse_sets: &mut SparseSets,
        bundle_component_status: &S,
        entity: Entity,
        table_row: TableRow,
        change_tick: Tick,
        bundle: T,
    ) {
        // NOTE: get_components calls this closure on each component in "bundle order".
        // bundle_info.component_ids are also in "bundle order"
        let mut bundle_component = 0;
        bundle.get_components(&mut |storage_type, component_ptr| {
            let component_id = *self.component_ids.get_unchecked(bundle_component);
            match storage_type {
                StorageType::Table => {
                    let column =
                        // SAFETY: If component_id is in self.component_ids, BundleInfo::new requires that
                        // the target table contains the component.
                        unsafe { table.get_column_mut(component_id).debug_checked_unwrap() };
                    // SAFETY: bundle_component is a valid index for this bundle
                    let status = unsafe { bundle_component_status.get_status(bundle_component) };
                    match status {
                        ComponentStatus::Added => {
                            column.initialize(table_row, component_ptr, change_tick);
                        }
                        ComponentStatus::Mutated => {
                            column.replace(table_row, component_ptr, change_tick);
                        }
                    }
                }
                StorageType::SparseSet => {
                    let sparse_set =
                        // SAFETY: If component_id is in self.component_ids, BundleInfo::new requires that
                        // a sparse set exists for the component.
                        unsafe { sparse_sets.get_mut(component_id).debug_checked_unwrap() };
                    sparse_set.insert(entity, component_ptr, change_tick);
                }
            }
            bundle_component += 1;
        });
    }

    /// Adds a bundle to the given archetype and returns the resulting archetype. This could be the
    /// same [`ArchetypeId`], in the event that adding the given bundle does not result in an
    /// [`Archetype`] change. Results are cached in the [`Archetype`] graph to avoid redundant work.
    /// # Safety
    /// `components` must be the same components as passed in [`Self::new`]
    pub(crate) unsafe fn add_bundle_to_archetype(
        &self,
        archetypes: &mut Archetypes,
        storages: &mut Storages,
        components: &Components,
        archetype_id: ArchetypeId,
    ) -> ArchetypeId {
        if let Some(add_bundle_id) = archetypes[archetype_id].edges().get_add_bundle(self.id) {
            return add_bundle_id;
        }
        let mut new_table_components = Vec::new();
        let mut new_sparse_set_components = Vec::new();
        let mut bundle_status = Vec::with_capacity(self.component_ids.len());

        let current_archetype = &mut archetypes[archetype_id];
        for component_id in self.component_ids.iter().cloned() {
            if current_archetype.contains(component_id) {
                bundle_status.push(ComponentStatus::Mutated);
            } else {
                bundle_status.push(ComponentStatus::Added);
                // SAFETY: component_id exists
                let component_info = unsafe { components.get_info_unchecked(component_id) };
                match component_info.storage_type() {
                    StorageType::Table => new_table_components.push(component_id),
                    StorageType::SparseSet => new_sparse_set_components.push(component_id),
                }
            }
        }

        if new_table_components.is_empty() && new_sparse_set_components.is_empty() {
            let edges = current_archetype.edges_mut();
            // the archetype does not change when we add this bundle
            edges.insert_add_bundle(self.id, archetype_id, bundle_status);
            archetype_id
        } else {
            let table_id;
            let table_components;
            let sparse_set_components;
            // the archetype changes when we add this bundle. prepare the new archetype and storages
            {
                let current_archetype = &archetypes[archetype_id];
                table_components = if new_table_components.is_empty() {
                    // if there are no new table components, we can keep using this table
                    table_id = current_archetype.table_id();
                    current_archetype.table_components().collect()
                } else {
                    new_table_components.extend(current_archetype.table_components());
                    // sort to ignore order while hashing
                    new_table_components.sort();
                    // SAFETY: all component ids in `new_table_components` exist
                    table_id = unsafe {
                        storages
                            .tables
                            .get_id_or_insert(&new_table_components, components)
                    };

                    new_table_components
                };

                sparse_set_components = if new_sparse_set_components.is_empty() {
                    current_archetype.sparse_set_components().collect()
                } else {
                    new_sparse_set_components.extend(current_archetype.sparse_set_components());
                    // sort to ignore order while hashing
                    new_sparse_set_components.sort();
                    new_sparse_set_components
                };
            };
            // SAFETY: ids in self must be valid
            let new_archetype_id = archetypes.get_id_or_insert(
                components,
                table_id,
                table_components,
                sparse_set_components,
            );
            // add an edge from the old archetype to the new archetype
            archetypes[archetype_id].edges_mut().insert_add_bundle(
                self.id,
                new_archetype_id,
                bundle_status,
            );
            new_archetype_id
        }
    }
}

// SAFETY: We have exclusive world access so our pointers can't be invalidated externally
pub(crate) struct BundleInserter<'w> {
    world: UnsafeWorldCell<'w>,
    bundle_info: *const BundleInfo,
    add_bundle: *const AddBundle,
    table: *mut Table,
    archetype: *mut Archetype,
    result: InsertBundleResult,
    change_tick: Tick,
}

pub(crate) enum InsertBundleResult {
    SameArchetype,
    NewArchetypeSameTable {
        new_archetype: *mut Archetype,
    },
    NewArchetypeNewTable {
        new_archetype: *mut Archetype,
        new_table: *mut Table,
    },
}

impl<'w> BundleInserter<'w> {
    #[inline]
    pub(crate) fn new<T: Bundle>(
        world: &'w mut World,
        archetype_id: ArchetypeId,
        change_tick: Tick,
    ) -> Self {
        let bundle_id = world
            .bundles
            .init_info::<T>(&mut world.components, &mut world.storages);
        // SAFETY: We just ensured this bundle exists
        unsafe { Self::new_with_id(world, archetype_id, bundle_id, change_tick) }
    }

    /// Creates a new [`BundleInserter`].
    ///
    /// # Safety
    /// Caller must ensure that `bundle_id` exists in `world.bundles`
    #[inline]
    pub(crate) unsafe fn new_with_id(
        world: &'w mut World,
        archetype_id: ArchetypeId,
        bundle_id: BundleId,
        change_tick: Tick,
    ) -> Self {
        // SAFETY: We will not make any accesses to the command queue, component or resource data of this world
        let bundle_info = world.bundles.get_unchecked(bundle_id);
        let bundle_id = bundle_info.id();
        let new_archetype_id = bundle_info.add_bundle_to_archetype(
            &mut world.archetypes,
            &mut world.storages,
            &world.components,
            archetype_id,
        );
        if new_archetype_id == archetype_id {
            let archetype = &mut world.archetypes[archetype_id];
            // SAFETY: The edge is assured to be initialized when we called add_bundle_to_archetype
            let add_bundle = unsafe {
                archetype
                    .edges()
                    .get_add_bundle_internal(bundle_id)
                    .debug_checked_unwrap()
            };
            let table_id = archetype.table_id();
            let table = &mut world.storages.tables[table_id];
            Self {
                add_bundle,
                archetype,
                bundle_info,
                table,
                result: InsertBundleResult::SameArchetype,
                change_tick,
                world: world.as_unsafe_world_cell(),
            }
        } else {
            let (archetype, new_archetype) =
                world.archetypes.get_2_mut(archetype_id, new_archetype_id);
            // SAFETY: The edge is assured to be initialized when we called add_bundle_to_archetype
            let add_bundle = unsafe {
                archetype
                    .edges()
                    .get_add_bundle_internal(bundle_id)
                    .debug_checked_unwrap()
            };
            let table_id = archetype.table_id();
            let new_table_id = new_archetype.table_id();
            if table_id == new_table_id {
                let table = &mut world.storages.tables[table_id];
                Self {
                    add_bundle,
                    archetype,
                    bundle_info,
                    table,
                    result: InsertBundleResult::NewArchetypeSameTable { new_archetype },
                    change_tick,
                    world: world.as_unsafe_world_cell(),
                }
            } else {
                let (table, new_table) = world.storages.tables.get_2_mut(table_id, new_table_id);
                Self {
                    add_bundle,
                    archetype,
                    bundle_info,
                    table,
                    result: InsertBundleResult::NewArchetypeNewTable {
                        new_archetype,
                        new_table,
                    },
                    change_tick,
                    world: world.as_unsafe_world_cell(),
                }
            }
        }
    }
    /// # Safety
    /// `entity` must currently exist in the source archetype for this inserter. `location`
    /// must be `entity`'s location in the archetype. `T` must match this [`BundleInfo`]'s type
    #[inline]
    pub(crate) unsafe fn insert<T: DynamicBundle>(
        &mut self,
        entity: Entity,
        location: EntityLocation,
        bundle: T,
    ) -> EntityLocation {
        // SAFETY: We do not make any structural changes to the archetype graph through self.world so these pointers always remain valid
        let trigger_hooks = |archetype: &Archetype, mut world: DeferredWorld| {
            let bundle_info = &*self.bundle_info;
            let add_bundle = &*self.add_bundle;

            if archetype.has_on_add() {
                world.trigger_on_add(
                    entity,
                    bundle_info
                        .iter_components()
                        .zip(add_bundle.bundle_status.iter())
                        .filter(|(_, &status)| status == ComponentStatus::Added)
                        .map(|(id, _)| id),
                );
            }
            if archetype.has_on_insert() {
                world.trigger_on_insert(entity, bundle_info.iter_components());
            }
        };
        match &mut self.result {
            InsertBundleResult::SameArchetype => {
                {
                    // SAFETY: Mutable references do not alias and will be dropped after this block
                    let sparse_sets = {
                        let world = self.world.world_mut();
                        &mut world.storages.sparse_sets
                    };
                    let table = &mut *self.table;
                    let bundle_info = &*self.bundle_info;
                    let add_bundle = &*self.add_bundle;

                    bundle_info.write_components(
                        table,
                        sparse_sets,
                        add_bundle,
                        entity,
                        location.table_row,
                        self.change_tick,
                        bundle,
                    );
                }
                // SAFETY: We have no oustanding mutable references to world as they were dropped
                let archetype = &*self.archetype;
                trigger_hooks(archetype, self.world.into_deferred());
                location
            }
            InsertBundleResult::NewArchetypeSameTable { new_archetype } => {
                let new_location = {
                    // SAFETY: Mutable references do not alias and will be dropped after this block
                    let (sparse_sets, entities) = {
                        let world = self.world.world_mut();
                        (&mut world.storages.sparse_sets, &mut world.entities)
                    };
                    let table = &mut *self.table;
                    let archetype = &mut *self.archetype;
                    let new_archetype = &mut **new_archetype;

                    let result = archetype.swap_remove(location.archetype_row);
                    if let Some(swapped_entity) = result.swapped_entity {
                        let swapped_location =
                            // SAFETY: If the swap was successful, swapped_entity must be valid.
                            unsafe { entities.get(swapped_entity).debug_checked_unwrap() };
                        entities.set(
                            swapped_entity.index(),
                            EntityLocation {
                                archetype_id: swapped_location.archetype_id,
                                archetype_row: location.archetype_row,
                                table_id: swapped_location.table_id,
                                table_row: swapped_location.table_row,
                            },
                        );
                    }
                    let new_location = new_archetype.allocate(entity, result.table_row);
                    entities.set(entity.index(), new_location);

                    let bundle_info = &*self.bundle_info;
                    let add_bundle = &*self.add_bundle;
                    bundle_info.write_components(
                        table,
                        sparse_sets,
                        add_bundle,
                        entity,
                        result.table_row,
                        self.change_tick,
                        bundle,
                    );
                    new_location
                };

                // SAFETY: We have no oustanding mutable references to world as they were dropped
                trigger_hooks(&**new_archetype, self.world.into_deferred());

                new_location
            }
            InsertBundleResult::NewArchetypeNewTable {
                new_archetype,
                new_table,
            } => {
<<<<<<< HEAD
                let new_location = {
                    // SAFETY: Mutable references do not alias and will be dropped after this block
                    let (archetypes_ptr, sparse_sets, entities) = {
                        let world = self.world.world_mut();
                        let archetype_ptr: *mut Archetype =
                            world.archetypes.archetypes.as_mut_ptr();
                        (
                            archetype_ptr,
                            &mut world.storages.sparse_sets,
                            &mut world.entities,
                        )
=======
                let result = self.archetype.swap_remove(location.archetype_row);
                if let Some(swapped_entity) = result.swapped_entity {
                    let swapped_location =
                        // SAFETY: If the swap was successful, swapped_entity must be valid.
                        unsafe { self.entities.get(swapped_entity).debug_checked_unwrap() };
                    self.entities.set(
                        swapped_entity.index(),
                        EntityLocation {
                            archetype_id: swapped_location.archetype_id,
                            archetype_row: location.archetype_row,
                            table_id: swapped_location.table_id,
                            table_row: swapped_location.table_row,
                        },
                    );
                }
                // PERF: store "non bundle" components in edge, then just move those to avoid
                // redundant copies
                let move_result = self
                    .table
                    .move_to_superset_unchecked(result.table_row, new_table);
                let new_location = new_archetype.allocate(entity, move_result.new_row);
                self.entities.set(entity.index(), new_location);

                // if an entity was moved into this entity's table spot, update its table row
                if let Some(swapped_entity) = move_result.swapped_entity {
                    let swapped_location =
                        // SAFETY: If the swap was successful, swapped_entity must be valid.
                        unsafe { self.entities.get(swapped_entity).debug_checked_unwrap() };
                    let swapped_archetype = if self.archetype.id() == swapped_location.archetype_id
                    {
                        &mut *self.archetype
                    } else if new_archetype.id() == swapped_location.archetype_id {
                        new_archetype
                    } else {
                        // SAFETY: the only two borrowed archetypes are above and we just did collision checks
                        unsafe {
                            &mut *self
                                .archetypes_ptr
                                .add(swapped_location.archetype_id.index())
                        }
>>>>>>> f8f8bdd4
                    };
                    let table = &mut *self.table;
                    let new_table = &mut **new_table;
                    let archetype = &mut *self.archetype;
                    let new_archetype = &mut **new_archetype;
                    let result = archetype.swap_remove(location.archetype_row);
                    if let Some(swapped_entity) = result.swapped_entity {
                        let swapped_location =
                            // SAFETY: If the swap was successful, swapped_entity must be valid.
                            unsafe { entities.get(swapped_entity).debug_checked_unwrap() };
                        entities.set(
                            swapped_entity.index(),
                            EntityLocation {
                                archetype_id: swapped_location.archetype_id,
                                archetype_row: location.archetype_row,
                                table_id: swapped_location.table_id,
                                table_row: swapped_location.table_row,
                            },
                        );
                    }
                    // PERF: store "non bundle" components in edge, then just move those to avoid
                    // redundant copies
                    let move_result = table.move_to_superset_unchecked(result.table_row, new_table);
                    let new_location = new_archetype.allocate(entity, move_result.new_row);
                    entities.set(entity.index(), new_location);

                    // if an entity was moved into this entity's table spot, update its table row
                    if let Some(swapped_entity) = move_result.swapped_entity {
                        let swapped_location =
                            // SAFETY: If the swap was successful, swapped_entity must be valid.
                            unsafe { entities.get(swapped_entity).debug_checked_unwrap() };
                        let swapped_archetype = if archetype.id() == swapped_location.archetype_id {
                            archetype
                        } else if new_archetype.id() == swapped_location.archetype_id {
                            new_archetype
                        } else {
                            // SAFETY: the only two borrowed archetypes are above and we just did collision checks
                            &mut *archetypes_ptr.add(swapped_location.archetype_id.index())
                        };

                        entities.set(
                            swapped_entity.index(),
                            EntityLocation {
                                archetype_id: swapped_location.archetype_id,
                                archetype_row: swapped_location.archetype_row,
                                table_id: swapped_location.table_id,
                                table_row: result.table_row,
                            },
                        );
                        swapped_archetype
                            .set_entity_table_row(swapped_location.archetype_row, result.table_row);
                    }

                    let bundle_info = &*self.bundle_info;
                    let add_bundle = &*self.add_bundle;
                    bundle_info.write_components(
                        new_table,
                        sparse_sets,
                        add_bundle,
                        entity,
                        move_result.new_row,
                        self.change_tick,
                        bundle,
                    );

                    new_location
                };

                // SAFETY: We have no oustanding mutable references to world as they were dropped
                trigger_hooks(&**new_archetype, self.world.into_deferred());

                new_location
            }
        }
    }

    #[inline]
    pub(crate) fn entities(&mut self) -> &mut Entities {
        // SAFETY: No outstanding references to self.world, changes to entities cannot invalidate our internal pointers
        unsafe { &mut self.world.world_mut().entities }
    }
}

// SAFETY: We have exclusive world access so our pointers can't be invalidated externally
pub(crate) struct BundleSpawner<'w> {
    world: UnsafeWorldCell<'w>,
    bundle_info: *const BundleInfo,
    table: *mut Table,
    archetype: *mut Archetype,
    change_tick: Tick,
}

impl<'w> BundleSpawner<'w> {
    #[inline]
    pub fn new<T: Bundle>(world: &'w mut World, change_tick: Tick) -> Self {
        let bundle_id = world
            .bundles
            .init_info::<T>(&mut world.components, &mut world.storages);
        // SAFETY: we initialized this bundle_id in `init_info`
        unsafe { Self::new_with_id(world, bundle_id, change_tick) }
    }

    /// Creates a new [`BundleSpawner`].
    ///
    /// # Safety
    /// Caller must ensure that `bundle_id` exists in `world.bundles`
    #[inline]
    pub(crate) unsafe fn new_with_id(
        world: &'w mut World,
        bundle_id: BundleId,
        change_tick: Tick,
    ) -> Self {
        let bundle_info = world.bundles.get_unchecked(bundle_id);
        let new_archetype_id = bundle_info.add_bundle_to_archetype(
            &mut world.archetypes,
            &mut world.storages,
            &world.components,
            ArchetypeId::EMPTY,
        );
        let archetype = &mut world.archetypes[new_archetype_id];
        let table = &mut world.storages.tables[archetype.table_id()];
        Self {
            bundle_info,
            table,
            archetype,
            change_tick,
            world: world.as_unsafe_world_cell(),
        }
    }

    #[inline]
    pub fn reserve_storage(&mut self, additional: usize) {
        // SAFETY: There are no oustanding world references
        let (archetype, table) = unsafe { (&mut *self.archetype, &mut *self.table) };
        archetype.reserve(additional);
        table.reserve(additional);
    }

    /// # Safety
    /// `entity` must be allocated (but non-existent), `T` must match this [`BundleInfo`]'s type
    #[inline]
    pub unsafe fn spawn_non_existent<T: DynamicBundle>(
        &mut self,
        entity: Entity,
        bundle: T,
    ) -> EntityLocation {
        // SAFETY: We do not make any structural changes to the archetype graph through self.world so this pointer always remain valid
        let location = {
            // SAFETY: Mutable references do not alias and will be dropped after this block
            let (sparse_sets, entities) = {
                let world = self.world.world_mut();
                (&mut world.storages.sparse_sets, &mut world.entities)
            };
            let table = &mut *self.table;
            let archetype = &mut *self.archetype;
            let table_row = table.allocate(entity);
            let location = archetype.allocate(entity, table_row);
            let bundle_info = &*self.bundle_info;
            bundle_info.write_components(
                table,
                sparse_sets,
                &SpawnBundleStatus,
                entity,
                table_row,
                self.change_tick,
                bundle,
            );
            entities.set(entity.index(), location);
            location
        };

        // SAFETY: We have no oustanding mutable references to world as they were dropped
        let archetype = &*self.archetype;
        let bundle_info = &*self.bundle_info;
        let mut world = self.world.into_deferred();
        if archetype.has_on_add() {
            world.trigger_on_add(entity, bundle_info.iter_components());
        }
        if archetype.has_on_insert() {
            world.trigger_on_insert(entity, bundle_info.iter_components());
        }

        location
    }

    /// # Safety
    /// `T` must match this [`BundleInfo`]'s type
    #[inline]
    pub unsafe fn spawn<T: Bundle>(&mut self, bundle: T) -> Entity {
        let entity = self.entities().alloc();
        // SAFETY: entity is allocated (but non-existent), `T` matches this BundleInfo's type
        unsafe {
            self.spawn_non_existent(entity, bundle);
        }
        entity
    }

    #[inline]
    pub(crate) fn entities(&mut self) -> &mut Entities {
        // SAFETY: No outstanding references to self.world, changes to entities cannot invalidate our internal pointers
        unsafe { &mut self.world.world_mut().entities }
    }

    /// # Safety:
    /// - `Self` must be dropped after running this function as it may invalidate internal pointers.
    #[inline]
    pub(crate) unsafe fn flush_commands(&mut self) {
        // SAFETY: pointers on self can be invalidated,
        self.world.world_mut().flush_commands();
    }
}

/// Metadata for bundles. Stores a [`BundleInfo`] for each type of [`Bundle`] in a given world.
#[derive(Default)]
pub struct Bundles {
    bundle_infos: Vec<BundleInfo>,
    /// Cache static [`BundleId`]
    bundle_ids: TypeIdMap<BundleId>,
    /// Cache dynamic [`BundleId`] with multiple components
<<<<<<< HEAD
    dynamic_bundle_ids: HashMap<Vec<ComponentId>, BundleId>,
    dynamic_bundle_storages: HashMap<BundleId, Vec<StorageType>>,
=======
    dynamic_bundle_ids: HashMap<Box<[ComponentId]>, (BundleId, Vec<StorageType>)>,
>>>>>>> f8f8bdd4
    /// Cache optimized dynamic [`BundleId`] with single component
    dynamic_component_bundle_ids: HashMap<ComponentId, BundleId>,
    dynamic_component_storages: HashMap<BundleId, StorageType>,
}

impl Bundles {
    /// Gets the metadata associated with a specific type of bundle.
    /// Returns `None` if the bundle is not registered with the world.
    #[inline]
    pub fn get(&self, bundle_id: BundleId) -> Option<&BundleInfo> {
        self.bundle_infos.get(bundle_id.index())
    }

    /// Gets the value identifying a specific type of bundle.
    /// Returns `None` if the bundle does not exist in the world,
    /// or if `type_id` does not correspond to a type of bundle.
    #[inline]
    pub fn get_id(&self, type_id: TypeId) -> Option<BundleId> {
        self.bundle_ids.get(&type_id).cloned()
    }

    /// Initializes a new [`BundleInfo`] for a statically known type.
    pub(crate) fn init_info<T: Bundle>(
        &mut self,
        components: &mut Components,
        storages: &mut Storages,
    ) -> BundleId {
        let bundle_infos = &mut self.bundle_infos;
        let id = *self.bundle_ids.entry(TypeId::of::<T>()).or_insert_with(|| {
            let mut component_ids = Vec::new();
            T::component_ids(components, storages, &mut |id| component_ids.push(id));
            let id = BundleId(bundle_infos.len());
            let bundle_info =
                // SAFETY: T::component_id ensures its:
                // - info was created
                // - appropriate storage for it has been initialized.
                // - was created in the same order as the components in T
                unsafe { BundleInfo::new(std::any::type_name::<T>(), components, component_ids, id) };
            bundle_infos.push(bundle_info);
            id
        });
        id
    }

    pub(crate) unsafe fn get_unchecked(&self, id: BundleId) -> &BundleInfo {
        self.bundle_infos.get_unchecked(id.0)
    }

    pub(crate) unsafe fn get_storage_unchecked(&self, id: BundleId) -> StorageType {
        *self
            .dynamic_component_storages
            .get(&id)
            .debug_checked_unwrap()
    }

    pub(crate) unsafe fn get_storages_unchecked(&mut self, id: BundleId) -> &mut Vec<StorageType> {
        self.dynamic_bundle_storages
            .get_mut(&id)
            .debug_checked_unwrap()
    }

    /// Initializes a new [`BundleInfo`] for a dynamic [`Bundle`].
    ///
    /// # Panics
    ///
    /// Panics if any of the provided [`ComponentId`]s do not exist in the
    /// provided [`Components`].
    pub(crate) fn init_dynamic_info(
        &mut self,
        components: &Components,
        component_ids: &[ComponentId],
    ) -> BundleId {
        let bundle_infos = &mut self.bundle_infos;

        // Use `raw_entry_mut` to avoid cloning `component_ids` to access `Entry`
        let (_, bundle_id) = self
            .dynamic_bundle_ids
            .raw_entry_mut()
            .from_key(component_ids)
            .or_insert_with(|| {
<<<<<<< HEAD
                let (id, storages) =
                    initialize_dynamic_bundle(bundle_infos, components, Vec::from(component_ids));
                self.dynamic_bundle_storages
                    .insert_unique_unchecked(id, storages);
                (Vec::from(component_ids), id)
=======
                (
                    component_ids.into(),
                    initialize_dynamic_bundle(bundle_infos, components, Vec::from(component_ids)),
                )
>>>>>>> f8f8bdd4
            });
        *bundle_id
    }

    /// Initializes a new [`BundleInfo`] for a dynamic [`Bundle`] with single component.
    ///
    /// # Panics
    ///
    /// Panics if the provided [`ComponentId`] does not exist in the provided [`Components`].
    pub(crate) fn init_component_info(
        &mut self,
        components: &Components,
        component_id: ComponentId,
    ) -> BundleId {
        let bundle_infos = &mut self.bundle_infos;
        let bundle_id = self
            .dynamic_component_bundle_ids
            .entry(component_id)
            .or_insert_with(|| {
                let (id, storage_type) =
                    initialize_dynamic_bundle(bundle_infos, components, vec![component_id]);
                self.dynamic_component_storages.insert(id, storage_type[0]);
                id
            });
        *bundle_id
    }
}

/// Asserts that all components are part of [`Components`]
/// and initializes a [`BundleInfo`].
fn initialize_dynamic_bundle(
    bundle_infos: &mut Vec<BundleInfo>,
    components: &Components,
    component_ids: Vec<ComponentId>,
) -> (BundleId, Vec<StorageType>) {
    // Assert component existence
    let storage_types = component_ids.iter().map(|&id| {
        components.get_info(id).unwrap_or_else(|| {
            panic!(
                "init_dynamic_info called with component id {id:?} which doesn't exist in this world"
            )
        }).storage_type()
    }).collect();

    let id = BundleId(bundle_infos.len());
    let bundle_info =
        // SAFETY: `component_ids` are valid as they were just checked
        unsafe { BundleInfo::new("<dynamic bundle>", components, component_ids, id) };
    bundle_infos.push(bundle_info);

    (id, storage_types)
}

#[cfg(test)]
mod tests {
    use crate as bevy_ecs;
    use crate::prelude::*;

    #[derive(Component)]
    struct A;

    #[derive(Component)]
    struct B;

    #[derive(Component)]
    struct C;

    #[derive(Component)]
    struct D;

    #[derive(Resource, Default)]
    struct R(usize);

    impl R {
        #[track_caller]
        fn assert_order(&mut self, count: usize) {
            assert_eq!(count, self.0);
            self.0 += 1;
        }
    }

    #[test]
    fn component_hook_order_spawn_despawn() {
        let mut world = World::new();
        world.init_resource::<R>();
        world
            .register_component_hooks::<A>()
            .on_add(|mut world, _, _| {
                world.resource_mut::<R>().assert_order(0);
            })
            .on_insert(|mut world, _, _| world.resource_mut::<R>().assert_order(1))
            .on_remove(|mut world, _, _| world.resource_mut::<R>().assert_order(2));

        let entity = world.spawn(A).id();
        world.despawn(entity);
        assert_eq!(3, world.resource::<R>().0);
    }

    #[test]
    fn component_hook_order_insert_remove() {
        let mut world = World::new();
        world.init_resource::<R>();
        world
            .register_component_hooks::<A>()
            .on_add(|mut world, _, _| {
                world.resource_mut::<R>().assert_order(0);
            })
            .on_insert(|mut world, _, _| {
                world.resource_mut::<R>().assert_order(1);
            })
            .on_remove(|mut world, _, _| {
                world.resource_mut::<R>().assert_order(2);
            });

        let mut entity = world.spawn_empty();
        entity.insert(A);
        entity.remove::<A>();
        entity.flush();
        assert_eq!(3, world.resource::<R>().0);
    }

    #[test]
    fn component_hook_order_recursive() {
        let mut world = World::new();
        world.init_resource::<R>();
        world
            .register_component_hooks::<A>()
            .on_add(|mut world, entity, _| {
                world.resource_mut::<R>().assert_order(0);
                world.commands().entity(entity).insert(B);
            })
            .on_remove(|mut world, entity, _| {
                world.resource_mut::<R>().assert_order(2);
                world.commands().entity(entity).remove::<B>();
            });

        world
            .register_component_hooks::<B>()
            .on_add(|mut world, entity, _| {
                world.resource_mut::<R>().assert_order(1);
                world.commands().entity(entity).remove::<A>();
            })
            .on_remove(|mut world, _, _| {
                world.resource_mut::<R>().assert_order(3);
            });

        let entity = world.spawn(A).flush();
        let entity = world.get_entity(entity).unwrap();
        assert!(!entity.contains::<A>());
        assert!(!entity.contains::<B>());
        assert_eq!(4, world.resource::<R>().0);
    }

    #[test]
    fn component_hook_order_recursive_multiple() {
        let mut world = World::new();
        world.init_resource::<R>();
        world
            .register_component_hooks::<A>()
            .on_add(|mut world, entity, _| {
                world.resource_mut::<R>().assert_order(0);
                world.commands().entity(entity).insert(B).insert(D);
            });

        world
            .register_component_hooks::<B>()
            .on_add(|mut world, entity, _| {
                world.resource_mut::<R>().assert_order(1);
                world.commands().entity(entity).insert(C);
            });

        world
            .register_component_hooks::<C>()
            .on_add(|mut world, _, _| {
                world.resource_mut::<R>().assert_order(2);
            });

        world
            .register_component_hooks::<D>()
            .on_add(|mut world, _, _| {
                world.resource_mut::<R>().assert_order(3);
            });

        world.spawn(A).flush();
        assert_eq!(4, world.resource::<R>().0);
    }
}<|MERGE_RESOLUTION|>--- conflicted
+++ resolved
@@ -731,7 +731,6 @@
                 new_archetype,
                 new_table,
             } => {
-<<<<<<< HEAD
                 let new_location = {
                     // SAFETY: Mutable references do not alias and will be dropped after this block
                     let (archetypes_ptr, sparse_sets, entities) = {
@@ -743,48 +742,6 @@
                             &mut world.storages.sparse_sets,
                             &mut world.entities,
                         )
-=======
-                let result = self.archetype.swap_remove(location.archetype_row);
-                if let Some(swapped_entity) = result.swapped_entity {
-                    let swapped_location =
-                        // SAFETY: If the swap was successful, swapped_entity must be valid.
-                        unsafe { self.entities.get(swapped_entity).debug_checked_unwrap() };
-                    self.entities.set(
-                        swapped_entity.index(),
-                        EntityLocation {
-                            archetype_id: swapped_location.archetype_id,
-                            archetype_row: location.archetype_row,
-                            table_id: swapped_location.table_id,
-                            table_row: swapped_location.table_row,
-                        },
-                    );
-                }
-                // PERF: store "non bundle" components in edge, then just move those to avoid
-                // redundant copies
-                let move_result = self
-                    .table
-                    .move_to_superset_unchecked(result.table_row, new_table);
-                let new_location = new_archetype.allocate(entity, move_result.new_row);
-                self.entities.set(entity.index(), new_location);
-
-                // if an entity was moved into this entity's table spot, update its table row
-                if let Some(swapped_entity) = move_result.swapped_entity {
-                    let swapped_location =
-                        // SAFETY: If the swap was successful, swapped_entity must be valid.
-                        unsafe { self.entities.get(swapped_entity).debug_checked_unwrap() };
-                    let swapped_archetype = if self.archetype.id() == swapped_location.archetype_id
-                    {
-                        &mut *self.archetype
-                    } else if new_archetype.id() == swapped_location.archetype_id {
-                        new_archetype
-                    } else {
-                        // SAFETY: the only two borrowed archetypes are above and we just did collision checks
-                        unsafe {
-                            &mut *self
-                                .archetypes_ptr
-                                .add(swapped_location.archetype_id.index())
-                        }
->>>>>>> f8f8bdd4
                     };
                     let table = &mut *self.table;
                     let new_table = &mut **new_table;
@@ -1004,12 +961,8 @@
     /// Cache static [`BundleId`]
     bundle_ids: TypeIdMap<BundleId>,
     /// Cache dynamic [`BundleId`] with multiple components
-<<<<<<< HEAD
-    dynamic_bundle_ids: HashMap<Vec<ComponentId>, BundleId>,
+    dynamic_bundle_ids: HashMap<Box<[ComponentId]>, BundleId>,
     dynamic_bundle_storages: HashMap<BundleId, Vec<StorageType>>,
-=======
-    dynamic_bundle_ids: HashMap<Box<[ComponentId]>, (BundleId, Vec<StorageType>)>,
->>>>>>> f8f8bdd4
     /// Cache optimized dynamic [`BundleId`] with single component
     dynamic_component_bundle_ids: HashMap<ComponentId, BundleId>,
     dynamic_component_storages: HashMap<BundleId, StorageType>,
@@ -1090,18 +1043,11 @@
             .raw_entry_mut()
             .from_key(component_ids)
             .or_insert_with(|| {
-<<<<<<< HEAD
                 let (id, storages) =
                     initialize_dynamic_bundle(bundle_infos, components, Vec::from(component_ids));
                 self.dynamic_bundle_storages
                     .insert_unique_unchecked(id, storages);
-                (Vec::from(component_ids), id)
-=======
-                (
-                    component_ids.into(),
-                    initialize_dynamic_bundle(bundle_infos, components, Vec::from(component_ids)),
-                )
->>>>>>> f8f8bdd4
+                (component_ids.into(), id)
             });
         *bundle_id
     }
