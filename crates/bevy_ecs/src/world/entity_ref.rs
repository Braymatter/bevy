use crate::{
    archetype::{Archetype, ArchetypeId, Archetypes},
    bundle::{Bundle, BundleId, BundleInfo, BundleInserter, DynamicBundle},
    change_detection::MutUntyped,
    component::{Component, ComponentId, ComponentTicks, Components, StorageType},
    entity::{Entities, Entity, EntityLocation},
    query::{Access, DebugCheckedUnwrap},
    removal_detection::RemovedComponentEvents,
    storage::Storages,
    world::{Mut, World},
};
use bevy_ptr::{OwningPtr, Ptr};
use std::{any::TypeId, marker::PhantomData};
use thiserror::Error;

use super::{unsafe_world_cell::UnsafeEntityCell, Ref};

/// A read-only reference to a particular [`Entity`] and all of its components.
///
/// # Examples
///
/// Read-only access disjoint with mutable access.
///
/// ```
/// # use bevy_ecs::prelude::*;
/// # #[derive(Component)] pub struct A;
/// # #[derive(Component)] pub struct B;
/// fn disjoint_system(
///     query1: Query<&mut A>,
///     query2: Query<EntityRef, Without<A>>,
/// ) {
///     // ...
/// }
/// # bevy_ecs::system::assert_is_system(disjoint_system);
/// ```
#[derive(Copy, Clone)]
pub struct EntityRef<'w>(UnsafeEntityCell<'w>);

impl<'w> EntityRef<'w> {
    /// # Safety
    /// - `cell` must have permission to read every component of the entity.
    /// - No mutable accesses to any of the entity's components may exist
    ///   at the same time as the returned [`EntityRef`].
    #[inline]
    pub(crate) unsafe fn new(cell: UnsafeEntityCell<'w>) -> Self {
        Self(cell)
    }

    /// Returns the [ID](Entity) of the current entity.
    #[inline]
    #[must_use = "Omit the .id() call if you do not need to store the `Entity` identifier."]
    pub fn id(&self) -> Entity {
        self.0.id()
    }

    /// Gets metadata indicating the location where the current entity is stored.
    #[inline]
    pub fn location(&self) -> EntityLocation {
        self.0.location()
    }

    /// Returns the archetype that the current entity belongs to.
    #[inline]
    pub fn archetype(&self) -> &Archetype {
        self.0.archetype()
    }

    /// Returns `true` if the current entity has a component of type `T`.
    /// Otherwise, this returns `false`.
    ///
    /// ## Notes
    ///
    /// If you do not know the concrete type of a component, consider using
    /// [`Self::contains_id`] or [`Self::contains_type_id`].
    #[inline]
    pub fn contains<T: Component>(&self) -> bool {
        self.contains_type_id(TypeId::of::<T>())
    }

    /// Returns `true` if the current entity has a component identified by `component_id`.
    /// Otherwise, this returns false.
    ///
    /// ## Notes
    ///
    /// - If you know the concrete type of the component, you should prefer [`Self::contains`].
    /// - If you know the component's [`TypeId`] but not its [`ComponentId`], consider using
    /// [`Self::contains_type_id`].
    #[inline]
    pub fn contains_id(&self, component_id: ComponentId) -> bool {
        self.0.contains_id(component_id)
    }

    /// Returns `true` if the current entity has a component with the type identified by `type_id`.
    /// Otherwise, this returns false.
    ///
    /// ## Notes
    ///
    /// - If you know the concrete type of the component, you should prefer [`Self::contains`].
    /// - If you have a [`ComponentId`] instead of a [`TypeId`], consider using [`Self::contains_id`].
    #[inline]
    pub fn contains_type_id(&self, type_id: TypeId) -> bool {
        self.0.contains_type_id(type_id)
    }

    /// Gets access to the component of type `T` for the current entity.
    /// Returns `None` if the entity does not have a component of type `T`.
    #[inline]
    pub fn get<T: Component>(&self) -> Option<&'w T> {
        // SAFETY: We have read-only access to all components of this entity.
        unsafe { self.0.get::<T>() }
    }

    /// Gets access to the component of type `T` for the current entity,
    /// including change detection information as a [`Ref`].
    ///
    /// Returns `None` if the entity does not have a component of type `T`.
    #[inline]
    pub fn get_ref<T: Component>(&self) -> Option<Ref<'w, T>> {
        // SAFETY: We have read-only access to all components of this entity.
        unsafe { self.0.get_ref::<T>() }
    }

    /// Retrieves the change ticks for the given component. This can be useful for implementing change
    /// detection in custom runtimes.
    #[inline]
    pub fn get_change_ticks<T: Component>(&self) -> Option<ComponentTicks> {
        // SAFETY: We have read-only access to all components of this entity.
        unsafe { self.0.get_change_ticks::<T>() }
    }

    /// Retrieves the change ticks for the given [`ComponentId`]. This can be useful for implementing change
    /// detection in custom runtimes.
    ///
    /// **You should prefer to use the typed API [`EntityRef::get_change_ticks`] where possible and only
    /// use this in cases where the actual component types are not known at
    /// compile time.**
    #[inline]
    pub fn get_change_ticks_by_id(&self, component_id: ComponentId) -> Option<ComponentTicks> {
        // SAFETY: We have read-only access to all components of this entity.
        unsafe { self.0.get_change_ticks_by_id(component_id) }
    }

    /// Gets the component of the given [`ComponentId`] from the entity.
    ///
    /// **You should prefer to use the typed API where possible and only
    /// use this in cases where the actual component types are not known at
    /// compile time.**
    ///
    /// Unlike [`EntityRef::get`], this returns a raw pointer to the component,
    /// which is only valid while the `'w` borrow of the lifetime is active.
    #[inline]
    pub fn get_by_id(&self, component_id: ComponentId) -> Option<Ptr<'w>> {
        // SAFETY: We have read-only access to all components of this entity.
        unsafe { self.0.get_by_id(component_id) }
    }
}

impl<'w> From<EntityWorldMut<'w>> for EntityRef<'w> {
    fn from(entity_mut: EntityWorldMut<'w>) -> EntityRef<'w> {
        // SAFETY:
        // - `EntityWorldMut` guarantees exclusive access to the entire world.
        unsafe { EntityRef::new(entity_mut.into_unsafe_entity_cell()) }
    }
}

impl<'a> From<&'a EntityWorldMut<'_>> for EntityRef<'a> {
    fn from(value: &'a EntityWorldMut<'_>) -> Self {
        // SAFETY:
        // - `EntityWorldMut` guarantees exclusive access to the entire world.
        // - `&value` ensures no mutable accesses are active.
        unsafe { EntityRef::new(value.as_unsafe_entity_cell_readonly()) }
    }
}

impl<'w> From<EntityMut<'w>> for EntityRef<'w> {
    fn from(value: EntityMut<'w>) -> Self {
        // SAFETY:
        // - `EntityMut` guarantees exclusive access to all of the entity's components.
        unsafe { EntityRef::new(value.0) }
    }
}

impl<'a> From<&'a EntityMut<'_>> for EntityRef<'a> {
    fn from(value: &'a EntityMut<'_>) -> Self {
        // SAFETY:
        // - `EntityMut` guarantees exclusive access to all of the entity's components.
        // - `&value` ensures there are no mutable accesses.
        unsafe { EntityRef::new(value.0) }
    }
}

impl<'a> TryFrom<FilteredEntityRef<'a>> for EntityRef<'a> {
    type Error = TryFromFilteredError;

    fn try_from(value: FilteredEntityRef<'a>) -> Result<Self, Self::Error> {
        if !value.access.has_read_all() {
            Err(TryFromFilteredError::MissingReadAllAccess)
        } else {
            // SAFETY: check above guarantees read-only access to all components of the entity.
            Ok(unsafe { EntityRef::new(value.entity) })
        }
    }
}

impl<'a> TryFrom<&'a FilteredEntityRef<'_>> for EntityRef<'a> {
    type Error = TryFromFilteredError;

    fn try_from(value: &'a FilteredEntityRef<'_>) -> Result<Self, Self::Error> {
        if !value.access.has_read_all() {
            Err(TryFromFilteredError::MissingReadAllAccess)
        } else {
            // SAFETY: check above guarantees read-only access to all components of the entity.
            Ok(unsafe { EntityRef::new(value.entity) })
        }
    }
}

impl<'a> TryFrom<FilteredEntityMut<'a>> for EntityRef<'a> {
    type Error = TryFromFilteredError;

    fn try_from(value: FilteredEntityMut<'a>) -> Result<Self, Self::Error> {
        if !value.access.has_read_all() {
            Err(TryFromFilteredError::MissingReadAllAccess)
        } else {
            // SAFETY: check above guarantees read-only access to all components of the entity.
            Ok(unsafe { EntityRef::new(value.entity) })
        }
    }
}

impl<'a> TryFrom<&'a FilteredEntityMut<'_>> for EntityRef<'a> {
    type Error = TryFromFilteredError;

    fn try_from(value: &'a FilteredEntityMut<'_>) -> Result<Self, Self::Error> {
        if !value.access.has_read_all() {
            Err(TryFromFilteredError::MissingReadAllAccess)
        } else {
            // SAFETY: check above guarantees read-only access to all components of the entity.
            Ok(unsafe { EntityRef::new(value.entity) })
        }
    }
}

/// Provides mutable access to a single entity and all of its components.
///
/// Contrast with [`EntityWorldMut`], which allows adding and removing components,
/// despawning the entity, and provides mutable access to the entire world.
/// Because of this, `EntityWorldMut` cannot coexist with any other world accesses.
///
/// # Examples
///
/// Disjoint mutable access.
///
/// ```
/// # use bevy_ecs::prelude::*;
/// # #[derive(Component)] pub struct A;
/// fn disjoint_system(
///     query1: Query<EntityMut, With<A>>,
///     query2: Query<EntityMut, Without<A>>,
/// ) {
///     // ...
/// }
/// # bevy_ecs::system::assert_is_system(disjoint_system);
/// ```
pub struct EntityMut<'w>(UnsafeEntityCell<'w>);

impl<'w> EntityMut<'w> {
    /// # Safety
    /// - `cell` must have permission to mutate every component of the entity.
    /// - No accesses to any of the entity's components may exist
    ///   at the same time as the returned [`EntityMut`].
    pub(crate) unsafe fn new(cell: UnsafeEntityCell<'w>) -> Self {
        Self(cell)
    }

    /// Returns a new instance with a shorter lifetime.
    /// This is useful if you have `&mut EntityMut`, but you need `EntityMut`.
    pub fn reborrow(&mut self) -> EntityMut<'_> {
        // SAFETY: We have exclusive access to the entire entity and its components.
        unsafe { Self::new(self.0) }
    }

    /// Gets read-only access to all of the entity's components.
    pub fn as_readonly(&self) -> EntityRef<'_> {
        EntityRef::from(self)
    }

    /// Returns the [ID](Entity) of the current entity.
    #[inline]
    #[must_use = "Omit the .id() call if you do not need to store the `Entity` identifier."]
    pub fn id(&self) -> Entity {
        self.0.id()
    }

    /// Gets metadata indicating the location where the current entity is stored.
    #[inline]
    pub fn location(&self) -> EntityLocation {
        self.0.location()
    }

    /// Returns the archetype that the current entity belongs to.
    #[inline]
    pub fn archetype(&self) -> &Archetype {
        self.0.archetype()
    }

    /// Returns `true` if the current entity has a component of type `T`.
    /// Otherwise, this returns `false`.
    ///
    /// ## Notes
    ///
    /// If you do not know the concrete type of a component, consider using
    /// [`Self::contains_id`] or [`Self::contains_type_id`].
    #[inline]
    pub fn contains<T: Component>(&self) -> bool {
        self.contains_type_id(TypeId::of::<T>())
    }

    /// Returns `true` if the current entity has a component identified by `component_id`.
    /// Otherwise, this returns false.
    ///
    /// ## Notes
    ///
    /// - If you know the concrete type of the component, you should prefer [`Self::contains`].
    /// - If you know the component's [`TypeId`] but not its [`ComponentId`], consider using
    /// [`Self::contains_type_id`].
    #[inline]
    pub fn contains_id(&self, component_id: ComponentId) -> bool {
        self.0.contains_id(component_id)
    }

    /// Returns `true` if the current entity has a component with the type identified by `type_id`.
    /// Otherwise, this returns false.
    ///
    /// ## Notes
    ///
    /// - If you know the concrete type of the component, you should prefer [`Self::contains`].
    /// - If you have a [`ComponentId`] instead of a [`TypeId`], consider using [`Self::contains_id`].
    #[inline]
    pub fn contains_type_id(&self, type_id: TypeId) -> bool {
        self.0.contains_type_id(type_id)
    }

    /// Gets access to the component of type `T` for the current entity.
    /// Returns `None` if the entity does not have a component of type `T`.
    #[inline]
    pub fn get<T: Component>(&self) -> Option<&'_ T> {
        self.as_readonly().get()
    }

    /// Gets access to the component of type `T` for the current entity,
    /// including change detection information as a [`Ref`].
    ///
    /// Returns `None` if the entity does not have a component of type `T`.
    #[inline]
    pub fn get_ref<T: Component>(&self) -> Option<Ref<'_, T>> {
        self.as_readonly().get_ref()
    }

    /// Gets mutable access to the component of type `T` for the current entity.
    /// Returns `None` if the entity does not have a component of type `T`.
    #[inline]
    pub fn get_mut<T: Component>(&mut self) -> Option<Mut<'_, T>> {
        // SAFETY: &mut self implies exclusive access for duration of returned value
        unsafe { self.0.get_mut() }
    }

    /// Retrieves the change ticks for the given component. This can be useful for implementing change
    /// detection in custom runtimes.
    #[inline]
    pub fn get_change_ticks<T: Component>(&self) -> Option<ComponentTicks> {
        self.as_readonly().get_change_ticks::<T>()
    }

    /// Retrieves the change ticks for the given [`ComponentId`]. This can be useful for implementing change
    /// detection in custom runtimes.
    ///
    /// **You should prefer to use the typed API [`EntityWorldMut::get_change_ticks`] where possible and only
    /// use this in cases where the actual component types are not known at
    /// compile time.**
    #[inline]
    pub fn get_change_ticks_by_id(&self, component_id: ComponentId) -> Option<ComponentTicks> {
        self.as_readonly().get_change_ticks_by_id(component_id)
    }

    /// Gets the component of the given [`ComponentId`] from the entity.
    ///
    /// **You should prefer to use the typed API [`EntityWorldMut::get`] where possible and only
    /// use this in cases where the actual component types are not known at
    /// compile time.**
    ///
    /// Unlike [`EntityMut::get`], this returns a raw pointer to the component,
    /// which is only valid while the [`EntityMut`] is alive.
    #[inline]
    pub fn get_by_id(&self, component_id: ComponentId) -> Option<Ptr<'_>> {
        self.as_readonly().get_by_id(component_id)
    }

    /// Gets a [`MutUntyped`] of the component of the given [`ComponentId`] from the entity.
    ///
    /// **You should prefer to use the typed API [`EntityMut::get_mut`] where possible and only
    /// use this in cases where the actual component types are not known at
    /// compile time.**
    ///
    /// Unlike [`EntityMut::get_mut`], this returns a raw pointer to the component,
    /// which is only valid while the [`EntityMut`] is alive.
    #[inline]
    pub fn get_mut_by_id(&mut self, component_id: ComponentId) -> Option<MutUntyped<'_>> {
        // SAFETY:
        // - `&mut self` ensures that no references exist to this entity's components.
        // - `as_unsafe_world_cell` gives mutable permission for all components on this entity
        unsafe { self.0.get_mut_by_id(component_id) }
    }
}

impl<'w> From<EntityWorldMut<'w>> for EntityMut<'w> {
    fn from(value: EntityWorldMut<'w>) -> Self {
        // SAFETY: `EntityWorldMut` guarantees exclusive access to the entire world.
        unsafe { EntityMut::new(value.into_unsafe_entity_cell()) }
    }
}

impl<'a> From<&'a mut EntityWorldMut<'_>> for EntityMut<'a> {
    fn from(value: &'a mut EntityWorldMut<'_>) -> Self {
        // SAFETY: `EntityWorldMut` guarantees exclusive access to the entire world.
        unsafe { EntityMut::new(value.as_unsafe_entity_cell()) }
    }
}

impl<'a> TryFrom<FilteredEntityMut<'a>> for EntityMut<'a> {
    type Error = TryFromFilteredError;

    fn try_from(value: FilteredEntityMut<'a>) -> Result<Self, Self::Error> {
        if !value.access.has_read_all() {
            Err(TryFromFilteredError::MissingReadAllAccess)
        } else if !value.access.has_write_all() {
            Err(TryFromFilteredError::MissingWriteAllAccess)
        } else {
            // SAFETY: check above guarantees exclusive access to all components of the entity.
            Ok(unsafe { EntityMut::new(value.entity) })
        }
    }
}

impl<'a> TryFrom<&'a mut FilteredEntityMut<'_>> for EntityMut<'a> {
    type Error = TryFromFilteredError;

    fn try_from(value: &'a mut FilteredEntityMut<'_>) -> Result<Self, Self::Error> {
        if !value.access.has_read_all() {
            Err(TryFromFilteredError::MissingReadAllAccess)
        } else if !value.access.has_write_all() {
            Err(TryFromFilteredError::MissingWriteAllAccess)
        } else {
            // SAFETY: check above guarantees exclusive access to all components of the entity.
            Ok(unsafe { EntityMut::new(value.entity) })
        }
    }
}

/// A mutable reference to a particular [`Entity`], and the entire world.
/// This is essentially a performance-optimized `(Entity, &mut World)` tuple,
/// which caches the [`EntityLocation`] to reduce duplicate lookups.
///
/// Since this type provides mutable access to the entire world, only one
/// [`EntityWorldMut`] can exist at a time for a given world.
///
/// See also [`EntityMut`], which allows disjoint mutable access to multiple
/// entities at once.  Unlike `EntityMut`, this type allows adding and
/// removing components, and despawning the entity.
pub struct EntityWorldMut<'w> {
    world: &'w mut World,
    entity: Entity,
    location: EntityLocation,
}

impl<'w> EntityWorldMut<'w> {
    fn as_unsafe_entity_cell_readonly(&self) -> UnsafeEntityCell<'_> {
        UnsafeEntityCell::new(
            self.world.as_unsafe_world_cell_readonly(),
            self.entity,
            self.location,
        )
    }
    fn as_unsafe_entity_cell(&mut self) -> UnsafeEntityCell<'_> {
        UnsafeEntityCell::new(
            self.world.as_unsafe_world_cell(),
            self.entity,
            self.location,
        )
    }
    fn into_unsafe_entity_cell(self) -> UnsafeEntityCell<'w> {
        UnsafeEntityCell::new(
            self.world.as_unsafe_world_cell(),
            self.entity,
            self.location,
        )
    }

    /// # Safety
    ///
    ///  - `entity` must be valid for `world`: the generation should match that of the entity at the same index.
    ///  - `location` must be sourced from `world`'s `Entities` and must exactly match the location for `entity`
    ///
    ///  The above is trivially satisfied if `location` was sourced from `world.entities().get(entity)`.
    #[inline]
    pub(crate) unsafe fn new(
        world: &'w mut World,
        entity: Entity,
        location: EntityLocation,
    ) -> Self {
        debug_assert!(world.entities().contains(entity));
        debug_assert_eq!(world.entities().get(entity), Some(location));

        EntityWorldMut {
            world,
            entity,
            location,
        }
    }

    /// Returns the [ID](Entity) of the current entity.
    #[inline]
    #[must_use = "Omit the .id() call if you do not need to store the `Entity` identifier."]
    pub fn id(&self) -> Entity {
        self.entity
    }

    /// Gets metadata indicating the location where the current entity is stored.
    #[inline]
    pub fn location(&self) -> EntityLocation {
        self.location
    }

    /// Returns the archetype that the current entity belongs to.
    #[inline]
    pub fn archetype(&self) -> &Archetype {
        &self.world.archetypes[self.location.archetype_id]
    }

    /// Returns `true` if the current entity has a component of type `T`.
    /// Otherwise, this returns `false`.
    ///
    /// ## Notes
    ///
    /// If you do not know the concrete type of a component, consider using
    /// [`Self::contains_id`] or [`Self::contains_type_id`].
    #[inline]
    pub fn contains<T: Component>(&self) -> bool {
        self.contains_type_id(TypeId::of::<T>())
    }

    /// Returns `true` if the current entity has a component identified by `component_id`.
    /// Otherwise, this returns false.
    ///
    /// ## Notes
    ///
    /// - If you know the concrete type of the component, you should prefer [`Self::contains`].
    /// - If you know the component's [`TypeId`] but not its [`ComponentId`], consider using
    /// [`Self::contains_type_id`].
    #[inline]
    pub fn contains_id(&self, component_id: ComponentId) -> bool {
        self.as_unsafe_entity_cell_readonly()
            .contains_id(component_id)
    }

    /// Returns `true` if the current entity has a component with the type identified by `type_id`.
    /// Otherwise, this returns false.
    ///
    /// ## Notes
    ///
    /// - If you know the concrete type of the component, you should prefer [`Self::contains`].
    /// - If you have a [`ComponentId`] instead of a [`TypeId`], consider using [`Self::contains_id`].
    #[inline]
    pub fn contains_type_id(&self, type_id: TypeId) -> bool {
        self.as_unsafe_entity_cell_readonly()
            .contains_type_id(type_id)
    }

    /// Gets access to the component of type `T` for the current entity.
    /// Returns `None` if the entity does not have a component of type `T`.
    #[inline]
    pub fn get<T: Component>(&self) -> Option<&'_ T> {
        EntityRef::from(self).get()
    }

    /// Gets access to the component of type `T` for the current entity,
    /// including change detection information as a [`Ref`].
    ///
    /// Returns `None` if the entity does not have a component of type `T`.
    #[inline]
    pub fn get_ref<T: Component>(&self) -> Option<Ref<'_, T>> {
        EntityRef::from(self).get_ref()
    }

    /// Gets mutable access to the component of type `T` for the current entity.
    /// Returns `None` if the entity does not have a component of type `T`.
    #[inline]
    pub fn get_mut<T: Component>(&mut self) -> Option<Mut<'_, T>> {
        // SAFETY: &mut self implies exclusive access for duration of returned value
        unsafe { self.as_unsafe_entity_cell().get_mut() }
    }

    /// Retrieves the change ticks for the given component. This can be useful for implementing change
    /// detection in custom runtimes.
    #[inline]
    pub fn get_change_ticks<T: Component>(&self) -> Option<ComponentTicks> {
        EntityRef::from(self).get_change_ticks::<T>()
    }

    /// Retrieves the change ticks for the given [`ComponentId`]. This can be useful for implementing change
    /// detection in custom runtimes.
    ///
    /// **You should prefer to use the typed API [`EntityWorldMut::get_change_ticks`] where possible and only
    /// use this in cases where the actual component types are not known at
    /// compile time.**
    #[inline]
    pub fn get_change_ticks_by_id(&self, component_id: ComponentId) -> Option<ComponentTicks> {
        EntityRef::from(self).get_change_ticks_by_id(component_id)
    }

    /// Gets the component of the given [`ComponentId`] from the entity.
    ///
    /// **You should prefer to use the typed API [`EntityWorldMut::get`] where possible and only
    /// use this in cases where the actual component types are not known at
    /// compile time.**
    ///
    /// Unlike [`EntityWorldMut::get`], this returns a raw pointer to the component,
    /// which is only valid while the [`EntityWorldMut`] is alive.
    #[inline]
    pub fn get_by_id(&self, component_id: ComponentId) -> Option<Ptr<'_>> {
        EntityRef::from(self).get_by_id(component_id)
    }

    /// Gets a [`MutUntyped`] of the component of the given [`ComponentId`] from the entity.
    ///
    /// **You should prefer to use the typed API [`EntityWorldMut::get_mut`] where possible and only
    /// use this in cases where the actual component types are not known at
    /// compile time.**
    ///
    /// Unlike [`EntityWorldMut::get_mut`], this returns a raw pointer to the component,
    /// which is only valid while the [`EntityWorldMut`] is alive.
    #[inline]
    pub fn get_mut_by_id(&mut self, component_id: ComponentId) -> Option<MutUntyped<'_>> {
        // SAFETY:
        // - `&mut self` ensures that no references exist to this entity's components.
        // - `as_unsafe_world_cell` gives mutable permission for all components on this entity
        unsafe { self.as_unsafe_entity_cell().get_mut_by_id(component_id) }
    }

    /// Adds a [`Bundle`] of components to the entity.
    ///
    /// This will overwrite any previous value(s) of the same component type.
    pub fn insert<T: Bundle>(&mut self, bundle: T) -> &mut Self {
        let change_tick = self.world.change_tick();
        let mut bundle_inserter =
            BundleInserter::new::<T>(self.world, self.location.archetype_id, change_tick);
        // SAFETY: location matches current entity. `T` matches `bundle_info`
        self.location = unsafe { bundle_inserter.insert(self.entity, self.location, bundle) };
        self
    }

    /// Inserts a dynamic [`Component`] into the entity.
    ///
    /// This will overwrite any previous value(s) of the same component type.
    ///
    /// You should prefer to use the typed API [`EntityWorldMut::insert`] where possible.
    ///
    /// # Safety
    ///
    /// - [`ComponentId`] must be from the same world as [`EntityWorldMut`]
    /// - [`OwningPtr`] must be a valid reference to the type represented by [`ComponentId`]
    pub unsafe fn insert_by_id(
        &mut self,
        component_id: ComponentId,
        component: OwningPtr<'_>,
    ) -> &mut Self {
        let change_tick = self.world.change_tick();
        let bundle_id = self
            .world
            .bundles
            .init_component_info(&self.world.components, component_id);
        let storage_type = self.world.bundles.get_storage_unchecked(bundle_id);

        let bundle_inserter = BundleInserter::new_with_id(
            self.world,
            self.location.archetype_id,
            bundle_id,
            change_tick,
        );

        self.location = insert_dynamic_bundle(
            bundle_inserter,
            self.entity,
            self.location,
            Some(component).into_iter(),
            Some(storage_type).iter().cloned(),
        );
        self
    }

    /// Inserts a dynamic [`Bundle`] into the entity.
    ///
    /// This will overwrite any previous value(s) of the same component type.
    ///
    /// You should prefer to use the typed API [`EntityWorldMut::insert`] where possible.
    /// If your [`Bundle`] only has one component, use the cached API [`EntityWorldMut::insert_by_id`].
    ///
    /// If possible, pass a sorted slice of `ComponentId` to maximize caching potential.
    ///
    /// # Safety
    /// - Each [`ComponentId`] must be from the same world as [`EntityWorldMut`]
    /// - Each [`OwningPtr`] must be a valid reference to the type represented by [`ComponentId`]
    pub unsafe fn insert_by_ids<'a, I: Iterator<Item = OwningPtr<'a>>>(
        &mut self,
        component_ids: &[ComponentId],
        iter_components: I,
    ) -> &mut Self {
        let change_tick = self.world.change_tick();
        let bundle_id = self
            .world
            .bundles
            .init_dynamic_info(&self.world.components, component_ids);
        let mut storage_types =
            std::mem::take(self.world.bundles.get_storages_unchecked(bundle_id));
        let bundle_inserter = BundleInserter::new_with_id(
            self.world,
            self.location.archetype_id,
            bundle_id,
            change_tick,
        );

        self.location = insert_dynamic_bundle(
            bundle_inserter,
            self.entity,
            self.location,
            iter_components,
            (*storage_types).iter().cloned(),
        );
        *self.world.bundles.get_storages_unchecked(bundle_id) = std::mem::take(&mut storage_types);
        self
    }

    /// Removes all components in the [`Bundle`] from the entity and returns their previous values.
    ///
    /// **Note:** If the entity does not have every component in the bundle, this method will not
    /// remove any of them.
    // TODO: BundleRemover?
    #[must_use]
    pub fn take<T: Bundle>(&mut self) -> Option<T> {
        let world = &mut self.world;
        let storages = &mut world.storages;
        let components = &mut world.components;
        let bundle_id = world.bundles.init_info::<T>(components, storages);
        // SAFETY: We just ensured this bundle exists
        let bundle_info = unsafe { world.bundles.get_unchecked(bundle_id) };
        let old_location = self.location;
        // SAFETY: `archetype_id` exists because it is referenced in the old `EntityLocation` which is valid,
        // components exist in `bundle_info` because `Bundles::init_info` initializes a `BundleInfo` containing all components of the bundle type `T`
        let new_archetype_id = unsafe {
            remove_bundle_from_archetype(
                &mut world.archetypes,
                storages,
                components,
                old_location.archetype_id,
                bundle_info,
                false,
            )?
        };

        if new_archetype_id == old_location.archetype_id {
            return None;
        }

        let entity = self.entity;
        // SAFETY: Archetypes and Bundles cannot be mutably aliased through DeferredWorld
        let (old_archetype, bundle_info, mut deferred_world) = unsafe {
            let bundle_info: *const BundleInfo = bundle_info;
            let world = world.as_unsafe_world_cell();
            (
                &world.archetypes()[old_location.archetype_id],
                &*bundle_info,
                world.into_deferred(),
            )
        };

        if old_archetype.has_on_remove() {
            // SAFETY: All components in the archetype exist in world
            unsafe {
                deferred_world.trigger_on_remove(entity, bundle_info.iter_components());
            }
        }

        let archetypes = &mut world.archetypes;
        let storages = &mut world.storages;
        let components = &mut world.components;
        let entities = &mut world.entities;
        let removed_components = &mut world.removed_components;

        let entity = self.entity;
        let mut bundle_components = bundle_info.iter_components();
        // SAFETY: bundle components are iterated in order, which guarantees that the component type
        // matches
        let result = unsafe {
            T::from_components(storages, &mut |storages| {
                let component_id = bundle_components.next().unwrap();
                // SAFETY:
                // - entity location is valid
                // - table row is removed below, without dropping the contents
                // - `components` comes from the same world as `storages`
                take_component(
                    storages,
                    components,
                    removed_components,
                    component_id,
                    entity,
                    old_location,
                )
            })
        };

        #[allow(clippy::undocumented_unsafe_blocks)] // TODO: document why this is safe
        unsafe {
            Self::move_entity_from_remove::<false>(
                entity,
                &mut self.location,
                old_location.archetype_id,
                old_location,
                entities,
                archetypes,
                storages,
                new_archetype_id,
            );
        }
        Some(result)
    }

    /// # Safety
    ///
    /// `new_archetype_id` must have the same or a subset of the components
    /// in `old_archetype_id`. Probably more safety stuff too, audit a call to
    /// this fn as if the code here was written inline
    ///
    /// when DROP is true removed components will be dropped otherwise they will be forgotten
    ///
    // We use a const generic here so that we are less reliant on
    // inlining for rustc to optimize out the `match DROP`
    #[allow(clippy::too_many_arguments)]
    unsafe fn move_entity_from_remove<const DROP: bool>(
        entity: Entity,
        self_location: &mut EntityLocation,
        old_archetype_id: ArchetypeId,
        old_location: EntityLocation,
        entities: &mut Entities,
        archetypes: &mut Archetypes,
        storages: &mut Storages,
        new_archetype_id: ArchetypeId,
    ) {
        let old_archetype = &mut archetypes[old_archetype_id];
        let remove_result = old_archetype.swap_remove(old_location.archetype_row);
        // if an entity was moved into this entity's archetype row, update its archetype row
        if let Some(swapped_entity) = remove_result.swapped_entity {
            let swapped_location = entities.get(swapped_entity).unwrap();

            entities.set(
                swapped_entity.index(),
                EntityLocation {
                    archetype_id: swapped_location.archetype_id,
                    archetype_row: old_location.archetype_row,
                    table_id: swapped_location.table_id,
                    table_row: swapped_location.table_row,
                },
            );
        }
        let old_table_row = remove_result.table_row;
        let old_table_id = old_archetype.table_id();
        let new_archetype = &mut archetypes[new_archetype_id];

        let new_location = if old_table_id == new_archetype.table_id() {
            new_archetype.allocate(entity, old_table_row)
        } else {
            let (old_table, new_table) = storages
                .tables
                .get_2_mut(old_table_id, new_archetype.table_id());

            let move_result = if DROP {
                // SAFETY: old_table_row exists
                unsafe { old_table.move_to_and_drop_missing_unchecked(old_table_row, new_table) }
            } else {
                // SAFETY: old_table_row exists
                unsafe { old_table.move_to_and_forget_missing_unchecked(old_table_row, new_table) }
            };

            // SAFETY: move_result.new_row is a valid position in new_archetype's table
            let new_location = unsafe { new_archetype.allocate(entity, move_result.new_row) };

            // if an entity was moved into this entity's table row, update its table row
            if let Some(swapped_entity) = move_result.swapped_entity {
                let swapped_location = entities.get(swapped_entity).unwrap();

                entities.set(
                    swapped_entity.index(),
                    EntityLocation {
                        archetype_id: swapped_location.archetype_id,
                        archetype_row: swapped_location.archetype_row,
                        table_id: swapped_location.table_id,
                        table_row: old_location.table_row,
                    },
                );
                archetypes[swapped_location.archetype_id]
                    .set_entity_table_row(swapped_location.archetype_row, old_table_row);
            }

            new_location
        };

        *self_location = new_location;
        // SAFETY: The entity is valid and has been moved to the new location already.
        unsafe {
            entities.set(entity.index(), new_location);
        }
    }

    /// Remove the components of `bundle` from `entity`.
    ///
    /// SAFETY: The components in `bundle_info` must exist.
    #[allow(clippy::too_many_arguments)]
    unsafe fn remove_bundle(&mut self, bundle: BundleId) -> EntityLocation {
        let entity = self.entity;
        let world = &mut self.world;
        let location = self.location;
        let bundle_info = world.bundles.get_unchecked(bundle);

        // SAFETY: `archetype_id` exists because it is referenced in `location` which is valid
        // and components in `bundle_info` must exist due to this functions safety invariants.
<<<<<<< HEAD
        let new_archetype_id = remove_bundle_from_archetype(
            &mut world.archetypes,
            &mut world.storages,
            &world.components,
            location.archetype_id,
            bundle_info,
            true,
        )
=======
        let new_archetype_id = unsafe {
            remove_bundle_from_archetype(
                archetypes,
                storages,
                components,
                old_location.archetype_id,
                bundle_info,
                true,
            )
        }
>>>>>>> f8f8bdd4
        .expect("intersections should always return a result");

        if new_archetype_id == location.archetype_id {
            return location;
        }

        // SAFETY: Archetypes and Bundles cannot be mutably aliased through DeferredWorld
        let (old_archetype, bundle_info, mut deferred_world) = unsafe {
            let bundle_info: *const BundleInfo = bundle_info;
            let world = world.as_unsafe_world_cell();
            (
                &world.archetypes()[location.archetype_id],
                &*bundle_info,
                world.into_deferred(),
            )
        };

        if old_archetype.has_on_remove() {
            // SAFETY: All components in the archetype exist in world
            unsafe {
                deferred_world.trigger_on_remove(entity, bundle_info.iter_components());
            }
        }

        let old_archetype = &world.archetypes[location.archetype_id];
        for component_id in bundle_info.iter_components() {
            if old_archetype.contains(component_id) {
                world.removed_components.send(component_id, entity);

                // Make sure to drop components stored in sparse sets.
                // Dense components are dropped later in `move_to_and_drop_missing_unchecked`.
                if let Some(StorageType::SparseSet) = old_archetype.get_storage_type(component_id) {
                    world
                        .storages
                        .sparse_sets
                        .get_mut(component_id)
                        .unwrap()
                        .remove(entity);
                }
            }
        }

        // SAFETY: `new_archetype_id` is a subset of the components in `old_location.archetype_id`
        // because it is created by removing a bundle from these components.
<<<<<<< HEAD
        let mut new_location = location;
        Self::move_entity_from_remove::<true>(
            entity,
            &mut new_location,
            location.archetype_id,
            location,
            &mut world.entities,
            &mut world.archetypes,
            &mut world.storages,
            new_archetype_id,
        );

        new_location
=======
        unsafe {
            Self::move_entity_from_remove::<true>(
                entity,
                self_location,
                old_location.archetype_id,
                old_location,
                entities,
                archetypes,
                storages,
                new_archetype_id,
            );
        }
>>>>>>> f8f8bdd4
    }

    /// Removes any components in the [`Bundle`] from the entity.
    ///
    /// See [`EntityCommands::remove`](crate::system::EntityCommands::remove) for more details.
    // TODO: BundleRemover?
    pub fn remove<T: Bundle>(&mut self) -> &mut Self {
        let storages = &mut self.world.storages;
        let components = &mut self.world.components;
        let bundle_info = self.world.bundles.init_info::<T>(components, storages);

        // SAFETY: Components exist in `bundle_info` because `Bundles::init_info`
        // initializes a: EntityLocation `BundleInfo` containing all components of the bundle type `T`.
        self.location = unsafe { self.remove_bundle(bundle_info) };

        self
    }

    /// Removes any components except those in the [`Bundle`] from the entity.
    ///
    /// See [`EntityCommands::retain`](crate::system::EntityCommands::retain) for more details.
    pub fn retain<T: Bundle>(&mut self) -> &mut Self {
        let archetypes = &mut self.world.archetypes;
        let storages = &mut self.world.storages;
        let components = &mut self.world.components;

        let retained_bundle = self.world.bundles.init_info::<T>(components, storages);
        // SAFETY: `retained_bundle` exists as we just initialized it.
        let retained_bundle_info = unsafe { self.world.bundles.get_unchecked(retained_bundle) };
        let old_location = self.location;
        let old_archetype = &mut archetypes[old_location.archetype_id];

        let to_remove = &old_archetype
            .components()
            .filter(|c| !retained_bundle_info.components().contains(c))
            .collect::<Vec<_>>();
        let remove_bundle = self.world.bundles.init_dynamic_info(components, to_remove);

        // SAFETY: Components exist in `remove_bundle` because `Bundles::init_dynamic_info`
        // initializes a `BundleInfo` containing all components in the to_remove Bundle.
        self.location = unsafe { self.remove_bundle(remove_bundle) };
        self
    }

    /// Despawns the current entity.
    ///
    /// See [`World::despawn`] for more details.
    pub fn despawn(self) {
        let world = self.world;
        world.flush_entities();
        let archetype = &world.archetypes[self.location.archetype_id];

        // SAFETY: Archetype cannot be mutably aliased by DeferredWorld
        let (archetype, mut deferred_world) = unsafe {
            let archetype: *const Archetype = archetype;
            let world = world.as_unsafe_world_cell();
            (&*archetype, world.into_deferred())
        };

        if archetype.has_on_remove() {
            // SAFETY: All components in the archetype exist in world
            unsafe {
                deferred_world.trigger_on_remove(self.entity, archetype.components());
            }
        }

        for component_id in archetype.components() {
            world.removed_components.send(component_id, self.entity);
        }

        let location = world
            .entities
            .free(self.entity)
            .expect("entity should exist at this point.");
        let table_row;
        let moved_entity;

        {
            let archetype = &mut world.archetypes[self.location.archetype_id];
            let remove_result = archetype.swap_remove(location.archetype_row);
            if let Some(swapped_entity) = remove_result.swapped_entity {
                let swapped_location = world.entities.get(swapped_entity).unwrap();
                // SAFETY: swapped_entity is valid and the swapped entity's components are
                // moved to the new location immediately after.
                unsafe {
                    world.entities.set(
                        swapped_entity.index(),
                        EntityLocation {
                            archetype_id: swapped_location.archetype_id,
                            archetype_row: location.archetype_row,
                            table_id: swapped_location.table_id,
                            table_row: swapped_location.table_row,
                        },
                    );
                }
            }
            table_row = remove_result.table_row;

            for component_id in archetype.sparse_set_components() {
                let sparse_set = world.storages.sparse_sets.get_mut(component_id).unwrap();
                sparse_set.remove(self.entity);
            }
            // SAFETY: table rows stored in archetypes always exist
            moved_entity = unsafe {
                world.storages.tables[archetype.table_id()].swap_remove_unchecked(table_row)
            };
        };

        if let Some(moved_entity) = moved_entity {
            let moved_location = world.entities.get(moved_entity).unwrap();
            // SAFETY: `moved_entity` is valid and the provided `EntityLocation` accurately reflects
            //         the current location of the entity and its component data.
            unsafe {
                world.entities.set(
                    moved_entity.index(),
                    EntityLocation {
                        archetype_id: moved_location.archetype_id,
                        archetype_row: moved_location.archetype_row,
                        table_id: moved_location.table_id,
                        table_row,
                    },
                );
            }
            world.archetypes[moved_location.archetype_id]
                .set_entity_table_row(moved_location.archetype_row, table_row);
        }
        world.flush_commands();
    }

    /// Ensures any commands triggered by the actions of Self are applied, equivalent to [`World::flush_commands`]
    pub fn flush(self) -> Entity {
        self.world.flush_commands();
        self.entity
    }

    /// Gets read-only access to the world that the current entity belongs to.
    #[inline]
    pub fn world(&self) -> &World {
        self.world
    }

    /// Returns this entity's world.
    ///
    /// See [`EntityWorldMut::world_scope`] or [`EntityWorldMut::into_world_mut`] for a safe alternative.
    ///
    /// # Safety
    /// Caller must not modify the world in a way that changes the current entity's location
    /// If the caller _does_ do something that could change the location, `self.update_location()`
    /// must be called before using any other methods on this [`EntityWorldMut`].
    #[inline]
    pub unsafe fn world_mut(&mut self) -> &mut World {
        self.world
    }

    /// Returns this entity's [`World`], consuming itself.
    #[inline]
    pub fn into_world_mut(self) -> &'w mut World {
        self.world
    }

    /// Gives mutable access to this entity's [`World`] in a temporary scope.
    /// This is a safe alternative to using [`EntityWorldMut::world_mut`].
    ///
    /// # Examples
    ///
    /// ```
    /// # use bevy_ecs::prelude::*;
    /// #[derive(Resource, Default, Clone, Copy)]
    /// struct R(u32);
    ///
    /// # let mut world = World::new();
    /// # world.init_resource::<R>();
    /// # let mut entity = world.spawn_empty();
    /// // This closure gives us temporary access to the world.
    /// let new_r = entity.world_scope(|world: &mut World| {
    ///     // Mutate the world while we have access to it.
    ///     let mut r = world.resource_mut::<R>();
    ///     r.0 += 1;
    ///
    ///     // Return a value from the world before giving it back to the `EntityWorldMut`.
    ///     *r
    /// });
    /// # assert_eq!(new_r.0, 1);
    /// ```
    pub fn world_scope<U>(&mut self, f: impl FnOnce(&mut World) -> U) -> U {
        struct Guard<'w, 'a> {
            entity_mut: &'a mut EntityWorldMut<'w>,
        }

        impl Drop for Guard<'_, '_> {
            #[inline]
            fn drop(&mut self) {
                self.entity_mut.update_location();
            }
        }

        // When `guard` is dropped at the end of this scope,
        // it will update the cached `EntityLocation` for this instance.
        // This will run even in case the closure `f` unwinds.
        let guard = Guard { entity_mut: self };
        f(guard.entity_mut.world)
    }

    /// Updates the internal entity location to match the current location in the internal
    /// [`World`].
    ///
    /// This is *only* required when using the unsafe function [`EntityWorldMut::world_mut`],
    /// which enables the location to change.
    pub fn update_location(&mut self) {
        self.location = self.world.entities().get(self.entity).unwrap();
    }

    /// Gets an Entry into the world for this entity and component for in-place manipulation.
    ///
    /// The type parameter specifies which component to get.
    ///
    /// # Examples
    ///
    /// ```
    /// # use bevy_ecs::prelude::*;
    /// #[derive(Component, Default, Clone, Copy, Debug, PartialEq)]
    /// struct Comp(u32);
    ///
    /// # let mut world = World::new();
    /// let mut entity = world.spawn_empty();
    /// entity.entry().or_insert_with(|| Comp(4));
    /// # let entity_id = entity.id();
    /// assert_eq!(world.query::<&Comp>().single(&world).0, 4);
    ///
    /// # let mut entity = world.get_entity_mut(entity_id).unwrap();
    /// entity.entry::<Comp>().and_modify(|mut c| c.0 += 1);
    /// assert_eq!(world.query::<&Comp>().single(&world).0, 5);
    ///
    /// ```
    pub fn entry<'a, T: Component>(&'a mut self) -> Entry<'w, 'a, T> {
        if self.contains::<T>() {
            Entry::Occupied(OccupiedEntry {
                entity_world: self,
                _marker: PhantomData,
            })
        } else {
            Entry::Vacant(VacantEntry {
                entity_world: self,
                _marker: PhantomData,
            })
        }
    }
}

/// A view into a single entity and component in a world, which may either be vacant or occupied.
///
/// This `enum` can only be constructed from the [`entry`] method on [`EntityWorldMut`].
///
/// [`entry`]: EntityWorldMut::entry
pub enum Entry<'w, 'a, T: Component> {
    /// An occupied entry.
    Occupied(OccupiedEntry<'w, 'a, T>),
    /// A vacant entry.
    Vacant(VacantEntry<'w, 'a, T>),
}

impl<'w, 'a, T: Component> Entry<'w, 'a, T> {
    /// Provides in-place mutable access to an occupied entry.
    ///
    /// # Examples
    ///
    /// ```
    /// # use bevy_ecs::prelude::*;
    /// #[derive(Component, Default, Clone, Copy, Debug, PartialEq)]
    /// struct Comp(u32);
    ///
    /// # let mut world = World::new();
    /// let mut entity = world.spawn(Comp(0));
    ///
    /// entity.entry::<Comp>().and_modify(|mut c| c.0 += 1);
    /// assert_eq!(world.query::<&Comp>().single(&world).0, 1);
    /// ```
    #[inline]
    pub fn and_modify<F: FnOnce(Mut<'_, T>)>(self, f: F) -> Self {
        match self {
            Entry::Occupied(mut entry) => {
                f(entry.get_mut());
                Entry::Occupied(entry)
            }
            Entry::Vacant(entry) => Entry::Vacant(entry),
        }
    }

    /// Replaces the component of the entry, and returns an [`OccupiedEntry`].
    ///
    /// # Examples
    ///
    /// ```
    /// # use bevy_ecs::prelude::*;
    /// #[derive(Component, Default, Clone, Copy, Debug, PartialEq)]
    /// struct Comp(u32);
    ///
    /// # let mut world = World::new();
    /// let mut entity = world.spawn_empty();
    ///
    /// let entry = entity.entry().insert_entry(Comp(4));
    /// assert_eq!(entry.get(), &Comp(4));
    ///
    /// let entry = entity.entry().insert_entry(Comp(2));
    /// assert_eq!(entry.get(), &Comp(2));
    /// ```
    #[inline]
    pub fn insert_entry(self, component: T) -> OccupiedEntry<'w, 'a, T> {
        match self {
            Entry::Occupied(mut entry) => {
                entry.insert(component);
                entry
            }
            Entry::Vacant(entry) => entry.insert_entry(component),
        }
    }

    /// Ensures the entry has this component by inserting the given default if empty, and
    /// returns a mutable reference to this component in the entry.
    ///
    /// # Examples
    ///
    /// ```
    /// # use bevy_ecs::prelude::*;
    /// #[derive(Component, Default, Clone, Copy, Debug, PartialEq)]
    /// struct Comp(u32);
    ///
    /// # let mut world = World::new();
    /// let mut entity = world.spawn_empty();
    ///
    /// entity.entry().or_insert(Comp(4));
    /// # let entity_id = entity.id();
    /// assert_eq!(world.query::<&Comp>().single(&world).0, 4);
    ///
    /// # let mut entity = world.get_entity_mut(entity_id).unwrap();
    /// entity.entry().or_insert(Comp(15)).0 *= 2;
    /// assert_eq!(world.query::<&Comp>().single(&world).0, 8);
    /// ```
    #[inline]
    pub fn or_insert(self, default: T) -> Mut<'a, T> {
        match self {
            Entry::Occupied(entry) => entry.into_mut(),
            Entry::Vacant(entry) => entry.insert(default),
        }
    }

    /// Ensures the entry has this component by inserting the result of the default function if
    /// empty, and returns a mutable reference to this component in the entry.
    ///
    /// # Examples
    ///
    /// ```
    /// # use bevy_ecs::prelude::*;
    /// #[derive(Component, Default, Clone, Copy, Debug, PartialEq)]
    /// struct Comp(u32);
    ///
    /// # let mut world = World::new();
    /// let mut entity = world.spawn_empty();
    ///
    /// entity.entry().or_insert_with(|| Comp(4));
    /// assert_eq!(world.query::<&Comp>().single(&world).0, 4);
    /// ```
    #[inline]
    pub fn or_insert_with<F: FnOnce() -> T>(self, default: F) -> Mut<'a, T> {
        match self {
            Entry::Occupied(entry) => entry.into_mut(),
            Entry::Vacant(entry) => entry.insert(default()),
        }
    }
}

impl<'w, 'a, T: Component + Default> Entry<'w, 'a, T> {
    /// Ensures the entry has this component by inserting the default value if empty, and
    /// returns a mutable reference to this component in the entry.
    ///
    /// # Examples
    ///
    /// ```
    /// # use bevy_ecs::prelude::*;
    /// #[derive(Component, Default, Clone, Copy, Debug, PartialEq)]
    /// struct Comp(u32);
    ///
    /// # let mut world = World::new();
    /// let mut entity = world.spawn_empty();
    ///
    /// entity.entry::<Comp>().or_default();
    /// assert_eq!(world.query::<&Comp>().single(&world).0, 0);
    /// ```
    #[inline]
    pub fn or_default(self) -> Mut<'a, T> {
        match self {
            Entry::Occupied(entry) => entry.into_mut(),
            Entry::Vacant(entry) => entry.insert(Default::default()),
        }
    }
}

/// A view into an occupied entry in a [`EntityWorldMut`]. It is part of the [`Entry`] enum.
///
/// The contained entity must have the component type parameter if we have this struct.
pub struct OccupiedEntry<'w, 'a, T: Component> {
    entity_world: &'a mut EntityWorldMut<'w>,
    _marker: PhantomData<T>,
}

impl<'w, 'a, T: Component> OccupiedEntry<'w, 'a, T> {
    /// Gets a reference to the component in the entry.
    ///
    /// # Examples
    ///
    /// ```
    /// # use bevy_ecs::{prelude::*, world::Entry};
    /// #[derive(Component, Default, Clone, Copy, Debug, PartialEq)]
    /// struct Comp(u32);
    ///
    /// # let mut world = World::new();
    /// let mut entity = world.spawn(Comp(5));
    ///
    /// if let Entry::Occupied(o) = entity.entry::<Comp>() {
    ///     assert_eq!(o.get().0, 5);
    /// }
    /// ```
    #[inline]
    pub fn get(&self) -> &T {
        // This shouldn't panic because if we have an OccupiedEntry the component must exist.
        self.entity_world.get::<T>().unwrap()
    }

    /// Gets a mutable reference to the component in the entry.
    ///
    /// If you need a reference to the `OccupiedEntry` which may outlive the destruction of
    /// the `Entry` value, see [`into_mut`].
    ///
    /// [`into_mut`]: Self::into_mut
    ///
    /// # Examples
    ///
    /// ```
    /// # use bevy_ecs::{prelude::*, world::Entry};
    /// #[derive(Component, Default, Clone, Copy, Debug, PartialEq)]
    /// struct Comp(u32);
    ///
    /// # let mut world = World::new();
    /// let mut entity = world.spawn(Comp(5));
    ///
    /// if let Entry::Occupied(mut o) = entity.entry::<Comp>() {
    ///     o.get_mut().0 += 10;
    ///     assert_eq!(o.get().0, 15);
    ///
    ///     // We can use the same Entry multiple times.
    ///     o.get_mut().0 += 2
    /// }
    ///
    /// assert_eq!(world.query::<&Comp>().single(&world).0, 17);
    /// ```
    #[inline]
    pub fn get_mut(&mut self) -> Mut<'_, T> {
        // This shouldn't panic because if we have an OccupiedEntry the component must exist.
        self.entity_world.get_mut::<T>().unwrap()
    }

    /// Converts the `OccupiedEntry` into a mutable reference to the value in the entry with
    /// a lifetime bound to the `EntityWorldMut`.
    ///
    /// If you need multiple references to the `OccupiedEntry`, see [`get_mut`].
    ///
    /// [`get_mut`]: Self::get_mut
    ///
    /// # Examples
    ///
    /// ```
    /// # use bevy_ecs::{prelude::*, world::Entry};
    /// #[derive(Component, Default, Clone, Copy, Debug, PartialEq)]
    /// struct Comp(u32);
    ///
    /// # let mut world = World::new();
    /// let mut entity = world.spawn(Comp(5));
    ///
    /// if let Entry::Occupied(o) = entity.entry::<Comp>() {
    ///     o.into_mut().0 += 10;
    /// }
    ///
    /// assert_eq!(world.query::<&Comp>().single(&world).0, 15);
    /// ```
    #[inline]
    pub fn into_mut(self) -> Mut<'a, T> {
        // This shouldn't panic because if we have an OccupiedEntry the component must exist.
        self.entity_world.get_mut().unwrap()
    }

    /// Replaces the component of the entry.
    ///
    /// # Examples
    ///
    /// ```
    /// # use bevy_ecs::{prelude::*, world::Entry};
    /// #[derive(Component, Default, Clone, Copy, Debug, PartialEq)]
    /// struct Comp(u32);
    ///
    /// # let mut world = World::new();
    /// let mut entity = world.spawn(Comp(5));
    ///
    /// if let Entry::Occupied(mut o) = entity.entry::<Comp>() {
    ///     o.insert(Comp(10));
    /// }
    ///
    /// assert_eq!(world.query::<&Comp>().single(&world).0, 10);
    /// ```
    #[inline]
    pub fn insert(&mut self, component: T) {
        self.entity_world.insert(component);
    }

    /// Removes the component from the entry and returns it.
    ///
    /// # Examples
    ///
    /// ```
    /// # use bevy_ecs::{prelude::*, world::Entry};
    /// #[derive(Component, Default, Clone, Copy, Debug, PartialEq)]
    /// struct Comp(u32);
    ///
    /// # let mut world = World::new();
    /// let mut entity = world.spawn(Comp(5));
    ///
    /// if let Entry::Occupied(o) = entity.entry::<Comp>() {
    ///     assert_eq!(o.take(), Comp(5));
    /// }
    ///
    /// assert_eq!(world.query::<&Comp>().iter(&world).len(), 0);
    /// ```
    #[inline]
    pub fn take(self) -> T {
        // This shouldn't panic because if we have an OccupiedEntry the component must exist.
        self.entity_world.take().unwrap()
    }
}

/// A view into a vacant entry in a [`EntityWorldMut`]. It is part of the [`Entry`] enum.
pub struct VacantEntry<'w, 'a, T: Component> {
    entity_world: &'a mut EntityWorldMut<'w>,
    _marker: PhantomData<T>,
}

impl<'w, 'a, T: Component> VacantEntry<'w, 'a, T> {
    /// Inserts the component into the `VacantEntry` and returns a mutable reference to it.
    ///
    /// # Examples
    ///
    /// ```
    /// # use bevy_ecs::{prelude::*, world::Entry};
    /// #[derive(Component, Default, Clone, Copy, Debug, PartialEq)]
    /// struct Comp(u32);
    ///
    /// # let mut world = World::new();
    /// let mut entity = world.spawn_empty();
    ///
    /// if let Entry::Vacant(v) = entity.entry::<Comp>() {
    ///     v.insert(Comp(10));
    /// }
    ///
    /// assert_eq!(world.query::<&Comp>().single(&world).0, 10);
    /// ```
    #[inline]
    pub fn insert(self, component: T) -> Mut<'a, T> {
        self.entity_world.insert(component);
        // This shouldn't panic because we just added this component
        self.entity_world.get_mut::<T>().unwrap()
    }

    /// Inserts the component into the `VacantEntry` and returns an `OccupiedEntry`.
    ///
    /// # Examples
    ///
    /// ```
    /// # use bevy_ecs::{prelude::*, world::Entry};
    /// #[derive(Component, Default, Clone, Copy, Debug, PartialEq)]
    /// struct Comp(u32);
    ///
    /// # let mut world = World::new();
    /// let mut entity = world.spawn_empty();
    ///
    /// if let Entry::Vacant(v) = entity.entry::<Comp>() {
    ///     v.insert_entry(Comp(10));
    /// }
    ///
    /// assert_eq!(world.query::<&Comp>().single(&world).0, 10);
    /// ```
    #[inline]
    pub fn insert_entry(self, component: T) -> OccupiedEntry<'w, 'a, T> {
        self.entity_world.insert(component);
        OccupiedEntry {
            entity_world: self.entity_world,
            _marker: PhantomData,
        }
    }
}

/// Provides read-only access to a single entity and some of its components defined by the contained [`Access`].
#[derive(Clone)]
pub struct FilteredEntityRef<'w> {
    entity: UnsafeEntityCell<'w>,
    access: Access<ComponentId>,
}

impl<'w> FilteredEntityRef<'w> {
    /// # Safety
    /// - No `&mut World` can exist from the underlying `UnsafeWorldCell`
    /// - If `access` takes read access to a component no mutable reference to that
    /// component can exist at the same time as the returned [`FilteredEntityMut`]
    /// - If `access` takes any access for a component `entity` must have that component.
    pub(crate) unsafe fn new(entity: UnsafeEntityCell<'w>, access: Access<ComponentId>) -> Self {
        Self { entity, access }
    }

    /// Returns the [ID](Entity) of the current entity.
    #[inline]
    #[must_use = "Omit the .id() call if you do not need to store the `Entity` identifier."]
    pub fn id(&self) -> Entity {
        self.entity.id()
    }

    /// Gets metadata indicating the location where the current entity is stored.
    #[inline]
    pub fn location(&self) -> EntityLocation {
        self.entity.location()
    }

    /// Returns the archetype that the current entity belongs to.
    #[inline]
    pub fn archetype(&self) -> &Archetype {
        self.entity.archetype()
    }

    /// Returns an iterator over the component ids that are accessed by self.
    #[inline]
    pub fn components(&self) -> impl Iterator<Item = ComponentId> + '_ {
        self.access.reads_and_writes()
    }

    /// Returns a reference to the underlying [`Access`].
    #[inline]
    pub fn access(&self) -> &Access<ComponentId> {
        &self.access
    }

    /// Returns `true` if the current entity has a component of type `T`.
    /// Otherwise, this returns `false`.
    ///
    /// ## Notes
    ///
    /// If you do not know the concrete type of a component, consider using
    /// [`Self::contains_id`] or [`Self::contains_type_id`].
    #[inline]
    pub fn contains<T: Component>(&self) -> bool {
        self.contains_type_id(TypeId::of::<T>())
    }

    /// Returns `true` if the current entity has a component identified by `component_id`.
    /// Otherwise, this returns false.
    ///
    /// ## Notes
    ///
    /// - If you know the concrete type of the component, you should prefer [`Self::contains`].
    /// - If you know the component's [`TypeId`] but not its [`ComponentId`], consider using
    /// [`Self::contains_type_id`].
    #[inline]
    pub fn contains_id(&self, component_id: ComponentId) -> bool {
        self.entity.contains_id(component_id)
    }

    /// Returns `true` if the current entity has a component with the type identified by `type_id`.
    /// Otherwise, this returns false.
    ///
    /// ## Notes
    ///
    /// - If you know the concrete type of the component, you should prefer [`Self::contains`].
    /// - If you have a [`ComponentId`] instead of a [`TypeId`], consider using [`Self::contains_id`].
    #[inline]
    pub fn contains_type_id(&self, type_id: TypeId) -> bool {
        self.entity.contains_type_id(type_id)
    }

    /// Gets access to the component of type `T` for the current entity.
    /// Returns `None` if the entity does not have a component of type `T`.
    #[inline]
    pub fn get<T: Component>(&self) -> Option<&'w T> {
        let id = self.entity.world().components().get_id(TypeId::of::<T>())?;
        self.access
            .has_read(id)
            // SAFETY: We have read access so we must have the component
            .then(|| unsafe { self.entity.get().debug_checked_unwrap() })
    }

    /// Gets access to the component of type `T` for the current entity,
    /// including change detection information as a [`Ref`].
    ///
    /// Returns `None` if the entity does not have a component of type `T`.
    #[inline]
    pub fn get_ref<T: Component>(&self) -> Option<Ref<'w, T>> {
        let id = self.entity.world().components().get_id(TypeId::of::<T>())?;
        self.access
            .has_read(id)
            // SAFETY: We have read access so we must have the component
            .then(|| unsafe { self.entity.get_ref().debug_checked_unwrap() })
    }

    /// Retrieves the change ticks for the given component. This can be useful for implementing change
    /// detection in custom runtimes.
    #[inline]
    pub fn get_change_ticks<T: Component>(&self) -> Option<ComponentTicks> {
        let id = self.entity.world().components().get_id(TypeId::of::<T>())?;
        self.access
            .has_read(id)
            // SAFETY: We have read access so we must have the component
            .then(|| unsafe { self.entity.get_change_ticks::<T>().debug_checked_unwrap() })
    }

    /// Retrieves the change ticks for the given [`ComponentId`]. This can be useful for implementing change
    /// detection in custom runtimes.
    ///
    /// **You should prefer to use the typed API [`Self::get_change_ticks`] where possible and only
    /// use this in cases where the actual component types are not known at
    /// compile time.**
    #[inline]
    pub fn get_change_ticks_by_id(&self, component_id: ComponentId) -> Option<ComponentTicks> {
        // SAFETY: We have read access so we must have the component
        self.access.has_read(component_id).then(|| unsafe {
            self.entity
                .get_change_ticks_by_id(component_id)
                .debug_checked_unwrap()
        })
    }

    /// Gets the component of the given [`ComponentId`] from the entity.
    ///
    /// **You should prefer to use the typed API [`Self::get`] where possible and only
    /// use this in cases where the actual component types are not known at
    /// compile time.**
    ///
    /// Unlike [`FilteredEntityRef::get`], this returns a raw pointer to the component,
    /// which is only valid while the [`FilteredEntityRef`] is alive.
    #[inline]
    pub fn get_by_id(&self, component_id: ComponentId) -> Option<Ptr<'w>> {
        self.access
            .has_read(component_id)
            // SAFETY: We have read access so we must have the component
            .then(|| unsafe { self.entity.get_by_id(component_id).debug_checked_unwrap() })
    }
}

impl<'w> From<FilteredEntityMut<'w>> for FilteredEntityRef<'w> {
    fn from(entity_mut: FilteredEntityMut<'w>) -> Self {
        // SAFETY:
        // - `FilteredEntityMut` guarantees exclusive access to all components in the new `FilteredEntityRef`.
        unsafe { FilteredEntityRef::new(entity_mut.entity, entity_mut.access) }
    }
}

impl<'a> From<&'a FilteredEntityMut<'_>> for FilteredEntityRef<'a> {
    fn from(entity_mut: &'a FilteredEntityMut<'_>) -> Self {
        // SAFETY:
        // - `FilteredEntityMut` guarantees exclusive access to all components in the new `FilteredEntityRef`.
        unsafe { FilteredEntityRef::new(entity_mut.entity, entity_mut.access.clone()) }
    }
}

impl<'a> From<EntityRef<'a>> for FilteredEntityRef<'a> {
    fn from(entity: EntityRef<'a>) -> Self {
        // SAFETY:
        // - `EntityRef` guarantees exclusive access to all components in the new `FilteredEntityRef`.
        unsafe {
            let mut access = Access::default();
            access.read_all();
            FilteredEntityRef::new(entity.0, access)
        }
    }
}

impl<'a> From<&'a EntityRef<'_>> for FilteredEntityRef<'a> {
    fn from(entity: &'a EntityRef<'_>) -> Self {
        // SAFETY:
        // - `EntityRef` guarantees exclusive access to all components in the new `FilteredEntityRef`.
        unsafe {
            let mut access = Access::default();
            access.read_all();
            FilteredEntityRef::new(entity.0, access)
        }
    }
}

impl<'a> From<EntityMut<'a>> for FilteredEntityRef<'a> {
    fn from(entity: EntityMut<'a>) -> Self {
        // SAFETY:
        // - `EntityMut` guarantees exclusive access to all components in the new `FilteredEntityRef`.
        unsafe {
            let mut access = Access::default();
            access.read_all();
            FilteredEntityRef::new(entity.0, access)
        }
    }
}

impl<'a> From<&'a EntityMut<'_>> for FilteredEntityRef<'a> {
    fn from(entity: &'a EntityMut<'_>) -> Self {
        // SAFETY:
        // - `EntityMut` guarantees exclusive access to all components in the new `FilteredEntityRef`.
        unsafe {
            let mut access = Access::default();
            access.read_all();
            FilteredEntityRef::new(entity.0, access)
        }
    }
}

impl<'a> From<EntityWorldMut<'a>> for FilteredEntityRef<'a> {
    fn from(entity: EntityWorldMut<'a>) -> Self {
        // SAFETY:
        // - `EntityWorldMut` guarantees exclusive access to the entire world.
        unsafe {
            let mut access = Access::default();
            access.read_all();
            FilteredEntityRef::new(entity.into_unsafe_entity_cell(), access)
        }
    }
}

impl<'a> From<&'a EntityWorldMut<'_>> for FilteredEntityRef<'a> {
    fn from(entity: &'a EntityWorldMut<'_>) -> Self {
        // SAFETY:
        // - `EntityWorldMut` guarantees exclusive access to the entire world.
        unsafe {
            let mut access = Access::default();
            access.read_all();
            FilteredEntityRef::new(entity.as_unsafe_entity_cell_readonly(), access)
        }
    }
}

/// Provides mutable access to a single entity and some of its components defined by the contained [`Access`].
pub struct FilteredEntityMut<'w> {
    entity: UnsafeEntityCell<'w>,
    access: Access<ComponentId>,
}

impl<'w> FilteredEntityMut<'w> {
    /// # Safety
    /// - No `&mut World` can exist from the underlying `UnsafeWorldCell`
    /// - If `access` takes read access to a component no mutable reference to that
    /// component can exist at the same time as the returned [`FilteredEntityMut`]
    /// - If `access` takes write access to a component, no reference to that component
    /// may exist at the same time as the returned [`FilteredEntityMut`]
    /// - If `access` takes any access for a component `entity` must have that component.
    pub(crate) unsafe fn new(entity: UnsafeEntityCell<'w>, access: Access<ComponentId>) -> Self {
        Self { entity, access }
    }

    /// Returns a new instance with a shorter lifetime.
    /// This is useful if you have `&mut FilteredEntityMut`, but you need `FilteredEntityMut`.
    pub fn reborrow(&mut self) -> FilteredEntityMut<'_> {
        // SAFETY: We have exclusive access to the entire entity and its components.
        unsafe { Self::new(self.entity, self.access.clone()) }
    }

    /// Gets read-only access to all of the entity's components.
    pub fn as_readonly(&self) -> FilteredEntityRef<'_> {
        FilteredEntityRef::from(self)
    }

    /// Returns the [ID](Entity) of the current entity.
    #[inline]
    #[must_use = "Omit the .id() call if you do not need to store the `Entity` identifier."]
    pub fn id(&self) -> Entity {
        self.entity.id()
    }

    /// Gets metadata indicating the location where the current entity is stored.
    #[inline]
    pub fn location(&self) -> EntityLocation {
        self.entity.location()
    }

    /// Returns the archetype that the current entity belongs to.
    #[inline]
    pub fn archetype(&self) -> &Archetype {
        self.entity.archetype()
    }

    /// Returns an iterator over the component ids that are accessed by self.
    #[inline]
    pub fn components(&self) -> impl Iterator<Item = ComponentId> + '_ {
        self.access.reads_and_writes()
    }

    /// Returns a reference to the underlying [`Access`].
    #[inline]
    pub fn access(&self) -> &Access<ComponentId> {
        &self.access
    }

    /// Returns `true` if the current entity has a component of type `T`.
    /// Otherwise, this returns `false`.
    ///
    /// ## Notes
    ///
    /// If you do not know the concrete type of a component, consider using
    /// [`Self::contains_id`] or [`Self::contains_type_id`].
    #[inline]
    pub fn contains<T: Component>(&self) -> bool {
        self.contains_type_id(TypeId::of::<T>())
    }

    /// Returns `true` if the current entity has a component identified by `component_id`.
    /// Otherwise, this returns false.
    ///
    /// ## Notes
    ///
    /// - If you know the concrete type of the component, you should prefer [`Self::contains`].
    /// - If you know the component's [`TypeId`] but not its [`ComponentId`], consider using
    /// [`Self::contains_type_id`].
    #[inline]
    pub fn contains_id(&self, component_id: ComponentId) -> bool {
        self.entity.contains_id(component_id)
    }

    /// Returns `true` if the current entity has a component with the type identified by `type_id`.
    /// Otherwise, this returns false.
    ///
    /// ## Notes
    ///
    /// - If you know the concrete type of the component, you should prefer [`Self::contains`].
    /// - If you have a [`ComponentId`] instead of a [`TypeId`], consider using [`Self::contains_id`].
    #[inline]
    pub fn contains_type_id(&self, type_id: TypeId) -> bool {
        self.entity.contains_type_id(type_id)
    }

    /// Gets access to the component of type `T` for the current entity.
    /// Returns `None` if the entity does not have a component of type `T`.
    #[inline]
    pub fn get<T: Component>(&self) -> Option<&'_ T> {
        self.as_readonly().get()
    }

    /// Gets access to the component of type `T` for the current entity,
    /// including change detection information as a [`Ref`].
    ///
    /// Returns `None` if the entity does not have a component of type `T`.
    #[inline]
    pub fn get_ref<T: Component>(&self) -> Option<Ref<'_, T>> {
        self.as_readonly().get_ref()
    }

    /// Gets mutable access to the component of type `T` for the current entity.
    /// Returns `None` if the entity does not have a component of type `T`.
    #[inline]
    pub fn get_mut<T: Component>(&mut self) -> Option<Mut<'_, T>> {
        let id = self.entity.world().components().get_id(TypeId::of::<T>())?;
        self.access
            .has_write(id)
            // SAFETY: We have write access so we must have the component
            .then(|| unsafe { self.entity.get_mut().debug_checked_unwrap() })
    }

    /// Retrieves the change ticks for the given component. This can be useful for implementing change
    /// detection in custom runtimes.
    #[inline]
    pub fn get_change_ticks<T: Component>(&self) -> Option<ComponentTicks> {
        self.as_readonly().get_change_ticks::<T>()
    }

    /// Retrieves the change ticks for the given [`ComponentId`]. This can be useful for implementing change
    /// detection in custom runtimes.
    ///
    /// **You should prefer to use the typed API [`Self::get_change_ticks`] where possible and only
    /// use this in cases where the actual component types are not known at
    /// compile time.**
    #[inline]
    pub fn get_change_ticks_by_id(&self, component_id: ComponentId) -> Option<ComponentTicks> {
        self.as_readonly().get_change_ticks_by_id(component_id)
    }

    /// Gets the component of the given [`ComponentId`] from the entity.
    ///
    /// **You should prefer to use the typed API [`Self::get`] where possible and only
    /// use this in cases where the actual component types are not known at
    /// compile time.**
    ///
    /// Unlike [`FilteredEntityMut::get`], this returns a raw pointer to the component,
    /// which is only valid while the [`FilteredEntityMut`] is alive.
    #[inline]
    pub fn get_by_id(&self, component_id: ComponentId) -> Option<Ptr<'_>> {
        self.as_readonly().get_by_id(component_id)
    }

    /// Gets a [`MutUntyped`] of the component of the given [`ComponentId`] from the entity.
    ///
    /// **You should prefer to use the typed API [`Self::get_mut`] where possible and only
    /// use this in cases where the actual component types are not known at
    /// compile time.**
    ///
    /// Unlike [`FilteredEntityMut::get_mut`], this returns a raw pointer to the component,
    /// which is only valid while the [`FilteredEntityMut`] is alive.
    #[inline]
    pub fn get_mut_by_id(&mut self, component_id: ComponentId) -> Option<MutUntyped<'_>> {
        // SAFETY: We have write access so we must have the component
        self.access.has_write(component_id).then(|| unsafe {
            self.entity
                .get_mut_by_id(component_id)
                .debug_checked_unwrap()
        })
    }
}

impl<'a> From<EntityMut<'a>> for FilteredEntityMut<'a> {
    fn from(entity: EntityMut<'a>) -> Self {
        // SAFETY:
        // - `EntityMut` guarantees exclusive access to all components in the new `FilteredEntityMut`.
        unsafe {
            let mut access = Access::default();
            access.read_all();
            access.write_all();
            FilteredEntityMut::new(entity.0, access)
        }
    }
}

impl<'a> From<&'a mut EntityMut<'_>> for FilteredEntityMut<'a> {
    fn from(entity: &'a mut EntityMut<'_>) -> Self {
        // SAFETY:
        // - `EntityMut` guarantees exclusive access to all components in the new `FilteredEntityMut`.
        unsafe {
            let mut access = Access::default();
            access.read_all();
            access.write_all();
            FilteredEntityMut::new(entity.0, access)
        }
    }
}

impl<'a> From<EntityWorldMut<'a>> for FilteredEntityMut<'a> {
    fn from(entity: EntityWorldMut<'a>) -> Self {
        // SAFETY:
        // - `EntityWorldMut` guarantees exclusive access to the entire world.
        unsafe {
            let mut access = Access::default();
            access.read_all();
            access.write_all();
            FilteredEntityMut::new(entity.into_unsafe_entity_cell(), access)
        }
    }
}

impl<'a> From<&'a mut EntityWorldMut<'_>> for FilteredEntityMut<'a> {
    fn from(entity: &'a mut EntityWorldMut<'_>) -> Self {
        // SAFETY:
        // - `EntityWorldMut` guarantees exclusive access to the entire world.
        unsafe {
            let mut access = Access::default();
            access.read_all();
            access.write_all();
            FilteredEntityMut::new(entity.as_unsafe_entity_cell(), access)
        }
    }
}

#[derive(Error, Debug)]
pub enum TryFromFilteredError {
    #[error("Conversion failed, filtered entity ref does not have read access to all components")]
    MissingReadAllAccess,

    #[error("Conversion failed, filtered entity ref does not have write access to all components")]
    MissingWriteAllAccess,
}

/// Inserts a dynamic [`Bundle`] into the entity.
///
/// # Safety
///
/// - [`OwningPtr`] and [`StorageType`] iterators must correspond to the
/// [`BundleInfo`] used to construct [`BundleInserter`]
/// - [`Entity`] must correspond to [`EntityLocation`]
unsafe fn insert_dynamic_bundle<
    'a,
    I: Iterator<Item = OwningPtr<'a>>,
    S: Iterator<Item = StorageType>,
>(
    mut bundle_inserter: BundleInserter<'_>,
    entity: Entity,
    location: EntityLocation,
    components: I,
    storage_types: S,
) -> EntityLocation {
    struct DynamicInsertBundle<'a, I: Iterator<Item = (StorageType, OwningPtr<'a>)>> {
        components: I,
    }

    impl<'a, I: Iterator<Item = (StorageType, OwningPtr<'a>)>> DynamicBundle
        for DynamicInsertBundle<'a, I>
    {
        fn get_components(self, func: &mut impl FnMut(StorageType, OwningPtr<'_>)) {
            self.components.for_each(|(t, ptr)| func(t, ptr));
        }
    }

    let bundle = DynamicInsertBundle {
        components: storage_types.zip(components),
    };

    // SAFETY: location matches current entity.
    unsafe { bundle_inserter.insert(entity, location, bundle) }
}

/// Removes a bundle from the given archetype and returns the resulting archetype (or None if the
/// removal was invalid). in the event that adding the given bundle does not result in an Archetype
/// change. Results are cached in the Archetype Graph to avoid redundant work.
/// if `intersection` is false, attempting to remove a bundle with components _not_ contained in the
/// current archetype will fail, returning None. if `intersection` is true, components in the bundle
/// but not in the current archetype will be ignored
///
/// # Safety
/// `archetype_id` must exist and components in `bundle_info` must exist
unsafe fn remove_bundle_from_archetype(
    archetypes: &mut Archetypes,
    storages: &mut Storages,
    components: &Components,
    archetype_id: ArchetypeId,
    bundle_info: &BundleInfo,
    intersection: bool,
) -> Option<ArchetypeId> {
    // check the archetype graph to see if the Bundle has been removed from this archetype in the
    // past
    let remove_bundle_result = {
        let edges = archetypes[archetype_id].edges();
        if intersection {
            edges.get_remove_bundle(bundle_info.id())
        } else {
            edges.get_take_bundle(bundle_info.id())
        }
    };
    let result = if let Some(result) = remove_bundle_result {
        // this Bundle removal result is cached. just return that!
        result
    } else {
        let mut next_table_components;
        let mut next_sparse_set_components;
        let next_table_id;
        {
            let current_archetype = &mut archetypes[archetype_id];
            let mut removed_table_components = Vec::new();
            let mut removed_sparse_set_components = Vec::new();
            for component_id in bundle_info.components().iter().cloned() {
                if current_archetype.contains(component_id) {
                    // SAFETY: bundle components were already initialized by bundles.get_info
                    let component_info = unsafe { components.get_info_unchecked(component_id) };
                    match component_info.storage_type() {
                        StorageType::Table => removed_table_components.push(component_id),
                        StorageType::SparseSet => removed_sparse_set_components.push(component_id),
                    }
                } else if !intersection {
                    // a component in the bundle was not present in the entity's archetype, so this
                    // removal is invalid cache the result in the archetype
                    // graph
                    current_archetype
                        .edges_mut()
                        .insert_take_bundle(bundle_info.id(), None);
                    return None;
                }
            }

            // sort removed components so we can do an efficient "sorted remove". archetype
            // components are already sorted
            removed_table_components.sort();
            removed_sparse_set_components.sort();
            next_table_components = current_archetype.table_components().collect();
            next_sparse_set_components = current_archetype.sparse_set_components().collect();
            sorted_remove(&mut next_table_components, &removed_table_components);
            sorted_remove(
                &mut next_sparse_set_components,
                &removed_sparse_set_components,
            );

            next_table_id = if removed_table_components.is_empty() {
                current_archetype.table_id()
            } else {
                // SAFETY: all components in next_table_components exist
                unsafe {
                    storages
                        .tables
                        .get_id_or_insert(&next_table_components, components)
                }
            };
        }

        let new_archetype_id = archetypes.get_id_or_insert(
            components,
            next_table_id,
            next_table_components,
            next_sparse_set_components,
        );
        Some(new_archetype_id)
    };
    let current_archetype = &mut archetypes[archetype_id];
    // cache the result in an edge
    if intersection {
        current_archetype
            .edges_mut()
            .insert_remove_bundle(bundle_info.id(), result);
    } else {
        current_archetype
            .edges_mut()
            .insert_take_bundle(bundle_info.id(), result);
    }
    result
}

fn sorted_remove<T: Eq + Ord + Copy>(source: &mut Vec<T>, remove: &[T]) {
    let mut remove_index = 0;
    source.retain(|value| {
        while remove_index < remove.len() && *value > remove[remove_index] {
            remove_index += 1;
        }

        if remove_index < remove.len() {
            *value != remove[remove_index]
        } else {
            true
        }
    });
}

/// Moves component data out of storage.
///
/// This function leaves the underlying memory unchanged, but the component behind
/// returned pointer is semantically owned by the caller and will not be dropped in its original location.
/// Caller is responsible to drop component data behind returned pointer.
///
/// # Safety
/// - `location.table_row` must be in bounds of column of component id `component_id`
/// - `component_id` must be valid
/// - `components` must come from the same world as `self`
/// - The relevant table row **must be removed** by the caller once all components are taken, without dropping the value
#[inline]
pub(crate) unsafe fn take_component<'a>(
    storages: &'a mut Storages,
    components: &Components,
    removed_components: &mut RemovedComponentEvents,
    component_id: ComponentId,
    entity: Entity,
    location: EntityLocation,
) -> OwningPtr<'a> {
    // SAFETY: caller promises component_id to be valid
    let component_info = unsafe { components.get_info_unchecked(component_id) };
    removed_components.send(component_id, entity);
    match component_info.storage_type() {
        StorageType::Table => {
            let table = &mut storages.tables[location.table_id];
            let components = table.get_column_mut(component_id).unwrap();
            // SAFETY:
            // - archetypes only store valid table_rows
            // - index is in bounds as promised by caller
            // - promote is safe because the caller promises to remove the table row without dropping it immediately afterwards
            unsafe {
                components
                    .get_data_unchecked_mut(location.table_row)
                    .promote()
            }
        }
        StorageType::SparseSet => storages
            .sparse_sets
            .get_mut(component_id)
            .unwrap()
            .remove_and_forget(entity)
            .unwrap(),
    }
}

#[cfg(test)]
mod tests {
    use bevy_ptr::OwningPtr;
    use std::panic::AssertUnwindSafe;

    use crate::{self as bevy_ecs, component::ComponentId, prelude::*, system::assert_is_system};

    #[test]
    fn sorted_remove() {
        let mut a = vec![1, 2, 3, 4, 5, 6, 7];
        let b = vec![1, 2, 3, 5, 7];
        super::sorted_remove(&mut a, &b);

        assert_eq!(a, vec![4, 6]);

        let mut a = vec![1];
        let b = vec![1];
        super::sorted_remove(&mut a, &b);

        assert_eq!(a, vec![]);

        let mut a = vec![1];
        let b = vec![2];
        super::sorted_remove(&mut a, &b);

        assert_eq!(a, vec![1]);
    }

    #[derive(Component, Clone, Copy, Debug, PartialEq)]
    struct TestComponent(u32);

    #[derive(Component, Clone, Copy, Debug, PartialEq)]
    #[component(storage = "SparseSet")]
    struct TestComponent2(u32);

    #[test]
    fn entity_ref_get_by_id() {
        let mut world = World::new();
        let entity = world.spawn(TestComponent(42)).id();
        let component_id = world
            .components()
            .get_id(std::any::TypeId::of::<TestComponent>())
            .unwrap();

        let entity = world.entity(entity);
        let test_component = entity.get_by_id(component_id).unwrap();
        // SAFETY: points to a valid `TestComponent`
        let test_component = unsafe { test_component.deref::<TestComponent>() };

        assert_eq!(test_component.0, 42);
    }

    #[test]
    fn entity_mut_get_by_id() {
        let mut world = World::new();
        let entity = world.spawn(TestComponent(42)).id();
        let component_id = world
            .components()
            .get_id(std::any::TypeId::of::<TestComponent>())
            .unwrap();

        let mut entity_mut = world.entity_mut(entity);
        let mut test_component = entity_mut.get_mut_by_id(component_id).unwrap();
        {
            test_component.set_changed();
            let test_component =
                // SAFETY: `test_component` has unique access of the `EntityWorldMut` and is not used afterwards
                unsafe { test_component.into_inner().deref_mut::<TestComponent>() };
            test_component.0 = 43;
        }

        let entity = world.entity(entity);
        let test_component = entity.get_by_id(component_id).unwrap();
        // SAFETY: `TestComponent` is the correct component type
        let test_component = unsafe { test_component.deref::<TestComponent>() };

        assert_eq!(test_component.0, 43);
    }

    #[test]
    fn entity_ref_get_by_id_invalid_component_id() {
        let invalid_component_id = ComponentId::new(usize::MAX);

        let mut world = World::new();
        let entity = world.spawn_empty().id();
        let entity = world.entity(entity);
        assert!(entity.get_by_id(invalid_component_id).is_none());
    }

    #[test]
    fn entity_mut_get_by_id_invalid_component_id() {
        let invalid_component_id = ComponentId::new(usize::MAX);

        let mut world = World::new();
        let mut entity = world.spawn_empty();
        assert!(entity.get_by_id(invalid_component_id).is_none());
        assert!(entity.get_mut_by_id(invalid_component_id).is_none());
    }

    // regression test for https://github.com/bevyengine/bevy/pull/7387
    #[test]
    fn entity_mut_world_scope_panic() {
        let mut world = World::new();

        let mut entity = world.spawn_empty();
        let old_location = entity.location();
        let id = entity.id();
        let res = std::panic::catch_unwind(AssertUnwindSafe(|| {
            entity.world_scope(|w| {
                // Change the entity's `EntityLocation`, which invalidates the original `EntityWorldMut`.
                // This will get updated at the end of the scope.
                w.entity_mut(id).insert(TestComponent(0));

                // Ensure that the entity location still gets updated even in case of a panic.
                panic!("this should get caught by the outer scope")
            });
        }));
        assert!(res.is_err());

        // Ensure that the location has been properly updated.
        assert_ne!(entity.location(), old_location);
    }

    // regression test for https://github.com/bevyengine/bevy/pull/7805
    #[test]
    fn removing_sparse_updates_archetype_row() {
        #[derive(Component, PartialEq, Debug)]
        struct Dense(u8);

        #[derive(Component)]
        #[component(storage = "SparseSet")]
        struct Sparse;

        let mut world = World::new();
        let e1 = world.spawn((Dense(0), Sparse)).id();
        let e2 = world.spawn((Dense(1), Sparse)).id();

        world.entity_mut(e1).remove::<Sparse>();
        assert_eq!(world.entity(e2).get::<Dense>().unwrap(), &Dense(1));
    }

    // regression test for https://github.com/bevyengine/bevy/pull/7805
    #[test]
    fn removing_dense_updates_table_row() {
        #[derive(Component, PartialEq, Debug)]
        struct Dense(u8);

        #[derive(Component)]
        #[component(storage = "SparseSet")]
        struct Sparse;

        let mut world = World::new();
        let e1 = world.spawn((Dense(0), Sparse)).id();
        let e2 = world.spawn((Dense(1), Sparse)).id();

        world.entity_mut(e1).remove::<Dense>();
        assert_eq!(world.entity(e2).get::<Dense>().unwrap(), &Dense(1));
    }

    // Test that calling retain with `()` removes all components.
    #[test]
    fn retain_nothing() {
        #[derive(Component)]
        struct Marker<const N: usize>;

        let mut world = World::new();
        let ent = world.spawn((Marker::<1>, Marker::<2>, Marker::<3>)).id();

        world.entity_mut(ent).retain::<()>();
        assert_eq!(world.entity(ent).archetype().components().next(), None);
    }

    // Test removing some components with `retain`, including components not on the entity.
    #[test]
    fn retain_some_components() {
        #[derive(Component)]
        struct Marker<const N: usize>;

        let mut world = World::new();
        let ent = world.spawn((Marker::<1>, Marker::<2>, Marker::<3>)).id();

        world.entity_mut(ent).retain::<(Marker<2>, Marker<4>)>();
        // Check that marker 2 was retained.
        assert!(world.entity(ent).get::<Marker<2>>().is_some());
        // Check that only marker 2 was retained.
        assert_eq!(
            world
                .entity(ent)
                .archetype()
                .components()
                .collect::<Vec<_>>()
                .len(),
            1
        );
    }

    // regression test for https://github.com/bevyengine/bevy/pull/7805
    #[test]
    fn inserting_sparse_updates_archetype_row() {
        #[derive(Component, PartialEq, Debug)]
        struct Dense(u8);

        #[derive(Component)]
        #[component(storage = "SparseSet")]
        struct Sparse;

        let mut world = World::new();
        let e1 = world.spawn(Dense(0)).id();
        let e2 = world.spawn(Dense(1)).id();

        world.entity_mut(e1).insert(Sparse);
        assert_eq!(world.entity(e2).get::<Dense>().unwrap(), &Dense(1));
    }

    // regression test for https://github.com/bevyengine/bevy/pull/7805
    #[test]
    fn inserting_dense_updates_archetype_row() {
        #[derive(Component, PartialEq, Debug)]
        struct Dense(u8);

        #[derive(Component)]
        struct Dense2;

        #[derive(Component)]
        #[component(storage = "SparseSet")]
        struct Sparse;

        let mut world = World::new();
        let e1 = world.spawn(Dense(0)).id();
        let e2 = world.spawn(Dense(1)).id();

        world.entity_mut(e1).insert(Sparse).remove::<Sparse>();

        // archetype with [e2, e1]
        // table with [e1, e2]

        world.entity_mut(e2).insert(Dense2);

        assert_eq!(world.entity(e1).get::<Dense>().unwrap(), &Dense(0));
    }

    #[test]
    fn inserting_dense_updates_table_row() {
        #[derive(Component, PartialEq, Debug)]
        struct Dense(u8);

        #[derive(Component)]
        struct Dense2;

        #[derive(Component)]
        #[component(storage = "SparseSet")]
        struct Sparse;

        let mut world = World::new();
        let e1 = world.spawn(Dense(0)).id();
        let e2 = world.spawn(Dense(1)).id();

        world.entity_mut(e1).insert(Sparse).remove::<Sparse>();

        // archetype with [e2, e1]
        // table with [e1, e2]

        world.entity_mut(e1).insert(Dense2);

        assert_eq!(world.entity(e2).get::<Dense>().unwrap(), &Dense(1));
    }

    // regression test for https://github.com/bevyengine/bevy/pull/7805
    #[test]
    fn despawning_entity_updates_archetype_row() {
        #[derive(Component, PartialEq, Debug)]
        struct Dense(u8);

        #[derive(Component)]
        #[component(storage = "SparseSet")]
        struct Sparse;

        let mut world = World::new();
        let e1 = world.spawn(Dense(0)).id();
        let e2 = world.spawn(Dense(1)).id();

        world.entity_mut(e1).insert(Sparse).remove::<Sparse>();

        // archetype with [e2, e1]
        // table with [e1, e2]

        world.entity_mut(e2).despawn();

        assert_eq!(world.entity(e1).get::<Dense>().unwrap(), &Dense(0));
    }

    // regression test for https://github.com/bevyengine/bevy/pull/7805
    #[test]
    fn despawning_entity_updates_table_row() {
        #[derive(Component, PartialEq, Debug)]
        struct Dense(u8);

        #[derive(Component)]
        #[component(storage = "SparseSet")]
        struct Sparse;

        let mut world = World::new();
        let e1 = world.spawn(Dense(0)).id();
        let e2 = world.spawn(Dense(1)).id();

        world.entity_mut(e1).insert(Sparse).remove::<Sparse>();

        // archetype with [e2, e1]
        // table with [e1, e2]

        world.entity_mut(e1).despawn();

        assert_eq!(world.entity(e2).get::<Dense>().unwrap(), &Dense(1));
    }

    #[test]
    fn entity_mut_insert_by_id() {
        let mut world = World::new();
        let test_component_id = world.init_component::<TestComponent>();

        let mut entity = world.spawn_empty();
        OwningPtr::make(TestComponent(42), |ptr| {
            // SAFETY: `ptr` matches the component id
            unsafe { entity.insert_by_id(test_component_id, ptr) };
        });

        let components: Vec<_> = world.query::<&TestComponent>().iter(&world).collect();

        assert_eq!(components, vec![&TestComponent(42)]);

        // Compare with `insert_bundle_by_id`

        let mut entity = world.spawn_empty();
        OwningPtr::make(TestComponent(84), |ptr| {
            // SAFETY: `ptr` matches the component id
            unsafe { entity.insert_by_ids(&[test_component_id], vec![ptr].into_iter()) };
        });

        let components: Vec<_> = world.query::<&TestComponent>().iter(&world).collect();

        assert_eq!(components, vec![&TestComponent(42), &TestComponent(84)]);
    }

    #[test]
    fn entity_mut_insert_bundle_by_id() {
        let mut world = World::new();
        let test_component_id = world.init_component::<TestComponent>();
        let test_component_2_id = world.init_component::<TestComponent2>();

        let component_ids = [test_component_id, test_component_2_id];
        let test_component_value = TestComponent(42);
        let test_component_2_value = TestComponent2(84);

        let mut entity = world.spawn_empty();
        OwningPtr::make(test_component_value, |ptr1| {
            OwningPtr::make(test_component_2_value, |ptr2| {
                // SAFETY: `ptr1` and `ptr2` match the component ids
                unsafe { entity.insert_by_ids(&component_ids, vec![ptr1, ptr2].into_iter()) };
            });
        });

        let dynamic_components: Vec<_> = world
            .query::<(&TestComponent, &TestComponent2)>()
            .iter(&world)
            .collect();

        assert_eq!(
            dynamic_components,
            vec![(&TestComponent(42), &TestComponent2(84))]
        );

        // Compare with `World` generated using static type equivalents
        let mut static_world = World::new();

        static_world.spawn((test_component_value, test_component_2_value));
        let static_components: Vec<_> = static_world
            .query::<(&TestComponent, &TestComponent2)>()
            .iter(&static_world)
            .collect();

        assert_eq!(dynamic_components, static_components);
    }

    #[derive(Component)]
    struct A;

    #[derive(Resource)]
    struct R;

    #[test]
    fn disjoint_access() {
        fn disjoint_readonly(_: Query<EntityMut, With<A>>, _: Query<EntityRef, Without<A>>) {}

        fn disjoint_mutable(_: Query<EntityMut, With<A>>, _: Query<EntityMut, Without<A>>) {}

        assert_is_system(disjoint_readonly);
        assert_is_system(disjoint_mutable);
    }

    #[test]
    fn ref_compatible() {
        fn borrow_system(_: Query<(EntityRef, &A)>, _: Query<&A>) {}

        assert_is_system(borrow_system);
    }

    #[test]
    fn ref_compatible_with_resource() {
        fn borrow_system(_: Query<EntityRef>, _: Res<R>) {}

        assert_is_system(borrow_system);
    }

    #[test]
    #[ignore] // This should pass, but it currently fails due to limitations in our access model.
    fn ref_compatible_with_resource_mut() {
        fn borrow_system(_: Query<EntityRef>, _: ResMut<R>) {}

        assert_is_system(borrow_system);
    }

    #[test]
    #[should_panic]
    fn ref_incompatible_with_mutable_component() {
        fn incompatible_system(_: Query<(EntityRef, &mut A)>) {}

        assert_is_system(incompatible_system);
    }

    #[test]
    #[should_panic]
    fn ref_incompatible_with_mutable_query() {
        fn incompatible_system(_: Query<EntityRef>, _: Query<&mut A>) {}

        assert_is_system(incompatible_system);
    }

    #[test]
    fn mut_compatible_with_entity() {
        fn borrow_mut_system(_: Query<(Entity, EntityMut)>) {}

        assert_is_system(borrow_mut_system);
    }

    #[test]
    #[ignore] // This should pass, but it currently fails due to limitations in our access model.
    fn mut_compatible_with_resource() {
        fn borrow_mut_system(_: Res<R>, _: Query<EntityMut>) {}

        assert_is_system(borrow_mut_system);
    }

    #[test]
    #[ignore] // This should pass, but it currently fails due to limitations in our access model.
    fn mut_compatible_with_resource_mut() {
        fn borrow_mut_system(_: ResMut<R>, _: Query<EntityMut>) {}

        assert_is_system(borrow_mut_system);
    }

    #[test]
    #[should_panic]
    fn mut_incompatible_with_read_only_component() {
        fn incompatible_system(_: Query<(EntityMut, &A)>) {}

        assert_is_system(incompatible_system);
    }

    #[test]
    #[should_panic]
    fn mut_incompatible_with_mutable_component() {
        fn incompatible_system(_: Query<(EntityMut, &mut A)>) {}

        assert_is_system(incompatible_system);
    }

    #[test]
    #[should_panic]
    fn mut_incompatible_with_read_only_query() {
        fn incompatible_system(_: Query<EntityMut>, _: Query<&A>) {}

        assert_is_system(incompatible_system);
    }

    #[test]
    #[should_panic]
    fn mut_incompatible_with_mutable_query() {
        fn incompatible_system(_: Query<EntityMut>, _: Query<&mut A>) {}

        assert_is_system(incompatible_system);
    }
}<|MERGE_RESOLUTION|>--- conflicted
+++ resolved
@@ -932,7 +932,6 @@
 
         // SAFETY: `archetype_id` exists because it is referenced in `location` which is valid
         // and components in `bundle_info` must exist due to this functions safety invariants.
-<<<<<<< HEAD
         let new_archetype_id = remove_bundle_from_archetype(
             &mut world.archetypes,
             &mut world.storages,
@@ -941,18 +940,6 @@
             bundle_info,
             true,
         )
-=======
-        let new_archetype_id = unsafe {
-            remove_bundle_from_archetype(
-                archetypes,
-                storages,
-                components,
-                old_location.archetype_id,
-                bundle_info,
-                true,
-            )
-        }
->>>>>>> f8f8bdd4
         .expect("intersections should always return a result");
 
         if new_archetype_id == location.archetype_id {
@@ -997,7 +984,6 @@
 
         // SAFETY: `new_archetype_id` is a subset of the components in `old_location.archetype_id`
         // because it is created by removing a bundle from these components.
-<<<<<<< HEAD
         let mut new_location = location;
         Self::move_entity_from_remove::<true>(
             entity,
@@ -1011,20 +997,6 @@
         );
 
         new_location
-=======
-        unsafe {
-            Self::move_entity_from_remove::<true>(
-                entity,
-                self_location,
-                old_location.archetype_id,
-                old_location,
-                entities,
-                archetypes,
-                storages,
-                new_archetype_id,
-            );
-        }
->>>>>>> f8f8bdd4
     }
 
     /// Removes any components in the [`Bundle`] from the entity.
