use crate::{
    archetype::{Archetype, ArchetypeId, Archetypes},
    bundle::{Bundle, BundleId, BundleInfo, BundleInserter, DynamicBundle},
    change_detection::MutUntyped,
    component::{Component, ComponentId, ComponentTicks, Components, StorageType},
    entity::{Entities, Entity, EntityLocation},
<<<<<<< HEAD
    observer::{AttachObserver, EcsEvent, ObserverBuilder, ObserverCallback, Observers},
    query::{WorldQueryData, WorldQueryFilter},
=======
    query::{Access, DebugCheckedUnwrap},
>>>>>>> 55b73fdf
    removal_detection::RemovedComponentEvents,
    storage::Storages,
    world::{Mut, World},
};
use bevy_ptr::{OwningPtr, Ptr};
use std::{any::TypeId, marker::PhantomData};

use super::{unsafe_world_cell::UnsafeEntityCell, Ref, ON_REMOVE};

/// A read-only reference to a particular [`Entity`] and all of its components.
///
/// # Examples
///
/// Read-only access disjoint with mutable access.
///
/// ```
/// # use bevy_ecs::prelude::*;
/// # #[derive(Component)] pub struct A;
/// # #[derive(Component)] pub struct B;
/// fn disjoint_system(
///     query1: Query<&mut A>,
///     query2: Query<EntityRef, Without<A>>,
/// ) {
///     // ...
/// }
/// # bevy_ecs::system::assert_is_system(disjoint_system);
/// ```
#[derive(Copy, Clone)]
pub struct EntityRef<'w>(UnsafeEntityCell<'w>);

impl<'w> EntityRef<'w> {
    /// # Safety
    /// - `cell` must have permission to read every component of the entity.
    /// - No mutable accesses to any of the entity's components may exist
    ///   at the same time as the returned [`EntityRef`].
    #[inline]
    pub(crate) unsafe fn new(cell: UnsafeEntityCell<'w>) -> Self {
        Self(cell)
    }

    /// Returns the [ID](Entity) of the current entity.
    #[inline]
    #[must_use = "Omit the .id() call if you do not need to store the `Entity` identifier."]
    pub fn id(&self) -> Entity {
        self.0.id()
    }

    /// Gets metadata indicating the location where the current entity is stored.
    #[inline]
    pub fn location(&self) -> EntityLocation {
        self.0.location()
    }

    /// Returns the archetype that the current entity belongs to.
    #[inline]
    pub fn archetype(&self) -> &Archetype {
        self.0.archetype()
    }

    /// Returns `true` if the current entity has a component of type `T`.
    /// Otherwise, this returns `false`.
    ///
    /// ## Notes
    ///
    /// If you do not know the concrete type of a component, consider using
    /// [`Self::contains_id`] or [`Self::contains_type_id`].
    #[inline]
    pub fn contains<T: Component>(&self) -> bool {
        self.contains_type_id(TypeId::of::<T>())
    }

    /// Returns `true` if the current entity has a component identified by `component_id`.
    /// Otherwise, this returns false.
    ///
    /// ## Notes
    ///
    /// - If you know the concrete type of the component, you should prefer [`Self::contains`].
    /// - If you know the component's [`TypeId`] but not its [`ComponentId`], consider using
    /// [`Self::contains_type_id`].
    #[inline]
    pub fn contains_id(&self, component_id: ComponentId) -> bool {
        self.0.contains_id(component_id)
    }

    /// Returns `true` if the current entity has a component with the type identified by `type_id`.
    /// Otherwise, this returns false.
    ///
    /// ## Notes
    ///
    /// - If you know the concrete type of the component, you should prefer [`Self::contains`].
    /// - If you have a [`ComponentId`] instead of a [`TypeId`], consider using [`Self::contains_id`].
    #[inline]
    pub fn contains_type_id(&self, type_id: TypeId) -> bool {
        self.0.contains_type_id(type_id)
    }

    /// Gets access to the component of type `T` for the current entity.
    /// Returns `None` if the entity does not have a component of type `T`.
    #[inline]
    pub fn get<T: Component>(&self) -> Option<&'w T> {
        // SAFETY: We have read-only access to all components of this entity.
        unsafe { self.0.get::<T>() }
    }

    /// Gets access to the component of type `T` for the current entity,
    /// including change detection information as a [`Ref`].
    ///
    /// Returns `None` if the entity does not have a component of type `T`.
    #[inline]
    pub fn get_ref<T: Component>(&self) -> Option<Ref<'w, T>> {
        // SAFETY: We have read-only access to all components of this entity.
        unsafe { self.0.get_ref::<T>() }
    }

    /// Retrieves the change ticks for the given component. This can be useful for implementing change
    /// detection in custom runtimes.
    #[inline]
    pub fn get_change_ticks<T: Component>(&self) -> Option<ComponentTicks> {
        // SAFETY: We have read-only access to all components of this entity.
        unsafe { self.0.get_change_ticks::<T>() }
    }

    /// Retrieves the change ticks for the given [`ComponentId`]. This can be useful for implementing change
    /// detection in custom runtimes.
    ///
    /// **You should prefer to use the typed API [`EntityRef::get_change_ticks`] where possible and only
    /// use this in cases where the actual component types are not known at
    /// compile time.**
    #[inline]
    pub fn get_change_ticks_by_id(&self, component_id: ComponentId) -> Option<ComponentTicks> {
        // SAFETY: We have read-only access to all components of this entity.
        unsafe { self.0.get_change_ticks_by_id(component_id) }
    }

    /// Gets the component of the given [`ComponentId`] from the entity.
    ///
    /// **You should prefer to use the typed API where possible and only
    /// use this in cases where the actual component types are not known at
    /// compile time.**
    ///
    /// Unlike [`EntityRef::get`], this returns a raw pointer to the component,
    /// which is only valid while the `'w` borrow of the lifetime is active.
    #[inline]
    pub fn get_by_id(&self, component_id: ComponentId) -> Option<Ptr<'w>> {
        // SAFETY: We have read-only access to all components of this entity.
        unsafe { self.0.get_by_id(component_id) }
    }
}

impl<'w> From<EntityWorldMut<'w>> for EntityRef<'w> {
    fn from(entity_mut: EntityWorldMut<'w>) -> EntityRef<'w> {
        // SAFETY:
        // - `EntityWorldMut` guarantees exclusive access to the entire world.
        unsafe { EntityRef::new(entity_mut.into_unsafe_entity_cell()) }
    }
}

impl<'a> From<&'a EntityWorldMut<'_>> for EntityRef<'a> {
    fn from(value: &'a EntityWorldMut<'_>) -> Self {
        // SAFETY:
        // - `EntityWorldMut` guarantees exclusive access to the entire world.
        // - `&value` ensures no mutable accesses are active.
        unsafe { EntityRef::new(value.as_unsafe_entity_cell_readonly()) }
    }
}

impl<'w> From<EntityMut<'w>> for EntityRef<'w> {
    fn from(value: EntityMut<'w>) -> Self {
        // SAFETY:
        // - `EntityMut` guarantees exclusive access to all of the entity's components.
        unsafe { EntityRef::new(value.0) }
    }
}

impl<'a> From<&'a EntityMut<'_>> for EntityRef<'a> {
    fn from(value: &'a EntityMut<'_>) -> Self {
        // SAFETY:
        // - `EntityMut` guarantees exclusive access to all of the entity's components.
        // - `&value` ensures there are no mutable accesses.
        unsafe { EntityRef::new(value.0) }
    }
}

/// Provides mutable access to a single entity and all of its components.
///
/// Contrast with [`EntityWorldMut`], which allows adding and removing components,
/// despawning the entity, and provides mutable access to the entire world.
/// Because of this, `EntityWorldMut` cannot coexist with any other world accesses.
///
/// # Examples
///
/// Disjoint mutable access.
///
/// ```
/// # use bevy_ecs::prelude::*;
/// # #[derive(Component)] pub struct A;
/// fn disjoint_system(
///     query1: Query<EntityMut, With<A>>,
///     query2: Query<EntityMut, Without<A>>,
/// ) {
///     // ...
/// }
/// # bevy_ecs::system::assert_is_system(disjoint_system);
/// ```
pub struct EntityMut<'w>(UnsafeEntityCell<'w>);

impl<'w> EntityMut<'w> {
    /// # Safety
    /// - `cell` must have permission to mutate every component of the entity.
    /// - No accesses to any of the entity's components may exist
    ///   at the same time as the returned [`EntityMut`].
    pub(crate) unsafe fn new(cell: UnsafeEntityCell<'w>) -> Self {
        Self(cell)
    }

    /// Returns a new instance with a shorter lifetime.
    /// This is useful if you have `&mut EntityMut`, but you need `EntityMut`.
    pub fn reborrow(&mut self) -> EntityMut<'_> {
        // SAFETY: We have exclusive access to the entire entity and its components.
        unsafe { Self::new(self.0) }
    }

    /// Gets read-only access to all of the entity's components.
    pub fn as_readonly(&self) -> EntityRef<'_> {
        EntityRef::from(self)
    }

    /// Returns the [ID](Entity) of the current entity.
    #[inline]
    #[must_use = "Omit the .id() call if you do not need to store the `Entity` identifier."]
    pub fn id(&self) -> Entity {
        self.0.id()
    }

    /// Gets metadata indicating the location where the current entity is stored.
    #[inline]
    pub fn location(&self) -> EntityLocation {
        self.0.location()
    }

    /// Returns the archetype that the current entity belongs to.
    #[inline]
    pub fn archetype(&self) -> &Archetype {
        self.0.archetype()
    }

    /// Returns `true` if the current entity has a component of type `T`.
    /// Otherwise, this returns `false`.
    ///
    /// ## Notes
    ///
    /// If you do not know the concrete type of a component, consider using
    /// [`Self::contains_id`] or [`Self::contains_type_id`].
    #[inline]
    pub fn contains<T: Component>(&self) -> bool {
        self.contains_type_id(TypeId::of::<T>())
    }

    /// Returns `true` if the current entity has a component identified by `component_id`.
    /// Otherwise, this returns false.
    ///
    /// ## Notes
    ///
    /// - If you know the concrete type of the component, you should prefer [`Self::contains`].
    /// - If you know the component's [`TypeId`] but not its [`ComponentId`], consider using
    /// [`Self::contains_type_id`].
    #[inline]
    pub fn contains_id(&self, component_id: ComponentId) -> bool {
        self.0.contains_id(component_id)
    }

    /// Returns `true` if the current entity has a component with the type identified by `type_id`.
    /// Otherwise, this returns false.
    ///
    /// ## Notes
    ///
    /// - If you know the concrete type of the component, you should prefer [`Self::contains`].
    /// - If you have a [`ComponentId`] instead of a [`TypeId`], consider using [`Self::contains_id`].
    #[inline]
    pub fn contains_type_id(&self, type_id: TypeId) -> bool {
        self.0.contains_type_id(type_id)
    }

    /// Gets access to the component of type `T` for the current entity.
    /// Returns `None` if the entity does not have a component of type `T`.
    #[inline]
    pub fn get<T: Component>(&self) -> Option<&'_ T> {
        self.as_readonly().get()
    }

    /// Gets access to the component of type `T` for the current entity,
    /// including change detection information as a [`Ref`].
    ///
    /// Returns `None` if the entity does not have a component of type `T`.
    #[inline]
    pub fn get_ref<T: Component>(&self) -> Option<Ref<'_, T>> {
        self.as_readonly().get_ref()
    }

    /// Gets mutable access to the component of type `T` for the current entity.
    /// Returns `None` if the entity does not have a component of type `T`.
    #[inline]
    pub fn get_mut<T: Component>(&mut self) -> Option<Mut<'_, T>> {
        // SAFETY: &mut self implies exclusive access for duration of returned value
        unsafe { self.0.get_mut() }
    }

    /// Retrieves the change ticks for the given component. This can be useful for implementing change
    /// detection in custom runtimes.
    #[inline]
    pub fn get_change_ticks<T: Component>(&self) -> Option<ComponentTicks> {
        self.as_readonly().get_change_ticks::<T>()
    }

    /// Retrieves the change ticks for the given [`ComponentId`]. This can be useful for implementing change
    /// detection in custom runtimes.
    ///
    /// **You should prefer to use the typed API [`EntityWorldMut::get_change_ticks`] where possible and only
    /// use this in cases where the actual component types are not known at
    /// compile time.**
    #[inline]
    pub fn get_change_ticks_by_id(&self, component_id: ComponentId) -> Option<ComponentTicks> {
        self.as_readonly().get_change_ticks_by_id(component_id)
    }

    /// Gets the component of the given [`ComponentId`] from the entity.
    ///
    /// **You should prefer to use the typed API [`EntityWorldMut::get`] where possible and only
    /// use this in cases where the actual component types are not known at
    /// compile time.**
    ///
    /// Unlike [`EntityMut::get`], this returns a raw pointer to the component,
    /// which is only valid while the [`EntityMut`] is alive.
    #[inline]
    pub fn get_by_id(&self, component_id: ComponentId) -> Option<Ptr<'_>> {
        self.as_readonly().get_by_id(component_id)
    }

    /// Gets a [`MutUntyped`] of the component of the given [`ComponentId`] from the entity.
    ///
    /// **You should prefer to use the typed API [`EntityMut::get_mut`] where possible and only
    /// use this in cases where the actual component types are not known at
    /// compile time.**
    ///
    /// Unlike [`EntityMut::get_mut`], this returns a raw pointer to the component,
    /// which is only valid while the [`EntityMut`] is alive.
    #[inline]
    pub fn get_mut_by_id(&mut self, component_id: ComponentId) -> Option<MutUntyped<'_>> {
        // SAFETY:
        // - `&mut self` ensures that no references exist to this entity's components.
        // - `as_unsafe_world_cell` gives mutable permission for all components on this entity
        unsafe { self.0.get_mut_by_id(component_id) }
    }
}

impl<'w> From<EntityWorldMut<'w>> for EntityMut<'w> {
    fn from(value: EntityWorldMut<'w>) -> Self {
        // SAFETY: `EntityWorldMut` guarantees exclusive access to the entire world.
        unsafe { EntityMut::new(value.into_unsafe_entity_cell()) }
    }
}

impl<'a> From<&'a mut EntityWorldMut<'_>> for EntityMut<'a> {
    fn from(value: &'a mut EntityWorldMut<'_>) -> Self {
        // SAFETY: `EntityWorldMut` guarantees exclusive access to the entire world.
        unsafe { EntityMut::new(value.as_unsafe_entity_cell()) }
    }
}

/// A mutable reference to a particular [`Entity`], and the entire world.
/// This is essentially a performance-optimized `(Entity, &mut World)` tuple,
/// which caches the [`EntityLocation`] to reduce duplicate lookups.
///
/// Since this type provides mutable access to the entire world, only one
/// [`EntityWorldMut`] can exist at a time for a given world.
///
/// See also [`EntityMut`], which allows disjoint mutable access to multiple
/// entities at once.  Unlike `EntityMut`, this type allows adding and
/// removing components, and despawning the entity.
pub struct EntityWorldMut<'w> {
    world: &'w mut World,
    entity: Entity,
    location: EntityLocation,
}

impl<'w> EntityWorldMut<'w> {
    fn as_unsafe_entity_cell_readonly(&self) -> UnsafeEntityCell<'_> {
        UnsafeEntityCell::new(
            self.world.as_unsafe_world_cell_readonly(),
            self.entity,
            self.location,
        )
    }
    fn as_unsafe_entity_cell(&mut self) -> UnsafeEntityCell<'_> {
        UnsafeEntityCell::new(
            self.world.as_unsafe_world_cell(),
            self.entity,
            self.location,
        )
    }
    fn into_unsafe_entity_cell(self) -> UnsafeEntityCell<'w> {
        UnsafeEntityCell::new(
            self.world.as_unsafe_world_cell(),
            self.entity,
            self.location,
        )
    }

    /// # Safety
    ///
    ///  - `entity` must be valid for `world`: the generation should match that of the entity at the same index.
    ///  - `location` must be sourced from `world`'s `Entities` and must exactly match the location for `entity`
    ///
    ///  The above is trivially satisfied if `location` was sourced from `world.entities().get(entity)`.
    #[inline]
    pub(crate) unsafe fn new(
        world: &'w mut World,
        entity: Entity,
        location: EntityLocation,
    ) -> Self {
        debug_assert!(world.entities().contains(entity));
        debug_assert_eq!(world.entities().get(entity), Some(location));

        EntityWorldMut {
            world,
            entity,
            location,
        }
    }

    /// Returns the [ID](Entity) of the current entity.
    #[inline]
    #[must_use = "Omit the .id() call if you do not need to store the `Entity` identifier."]
    pub fn id(&self) -> Entity {
        self.entity
    }

    /// Gets metadata indicating the location where the current entity is stored.
    #[inline]
    pub fn location(&self) -> EntityLocation {
        self.location
    }

    /// Returns the archetype that the current entity belongs to.
    #[inline]
    pub fn archetype(&self) -> &Archetype {
        &self.world.archetypes[self.location.archetype_id]
    }

    /// Returns `true` if the current entity has a component of type `T`.
    /// Otherwise, this returns `false`.
    ///
    /// ## Notes
    ///
    /// If you do not know the concrete type of a component, consider using
    /// [`Self::contains_id`] or [`Self::contains_type_id`].
    #[inline]
    pub fn contains<T: Component>(&self) -> bool {
        self.contains_type_id(TypeId::of::<T>())
    }

    /// Returns `true` if the current entity has a component identified by `component_id`.
    /// Otherwise, this returns false.
    ///
    /// ## Notes
    ///
    /// - If you know the concrete type of the component, you should prefer [`Self::contains`].
    /// - If you know the component's [`TypeId`] but not its [`ComponentId`], consider using
    /// [`Self::contains_type_id`].
    #[inline]
    pub fn contains_id(&self, component_id: ComponentId) -> bool {
        self.as_unsafe_entity_cell_readonly()
            .contains_id(component_id)
    }

    /// Returns `true` if the current entity has a component with the type identified by `type_id`.
    /// Otherwise, this returns false.
    ///
    /// ## Notes
    ///
    /// - If you know the concrete type of the component, you should prefer [`Self::contains`].
    /// - If you have a [`ComponentId`] instead of a [`TypeId`], consider using [`Self::contains_id`].
    #[inline]
    pub fn contains_type_id(&self, type_id: TypeId) -> bool {
        self.as_unsafe_entity_cell_readonly()
            .contains_type_id(type_id)
    }

    /// Gets access to the component of type `T` for the current entity.
    /// Returns `None` if the entity does not have a component of type `T`.
    #[inline]
    pub fn get<T: Component>(&self) -> Option<&'_ T> {
        EntityRef::from(self).get()
    }

    /// Gets access to the component of type `T` for the current entity,
    /// including change detection information as a [`Ref`].
    ///
    /// Returns `None` if the entity does not have a component of type `T`.
    #[inline]
    pub fn get_ref<T: Component>(&self) -> Option<Ref<'_, T>> {
        EntityRef::from(self).get_ref()
    }

    /// Gets mutable access to the component of type `T` for the current entity.
    /// Returns `None` if the entity does not have a component of type `T`.
    #[inline]
    pub fn get_mut<T: Component>(&mut self) -> Option<Mut<'_, T>> {
        // SAFETY: &mut self implies exclusive access for duration of returned value
        unsafe { self.as_unsafe_entity_cell().get_mut() }
    }

    /// Retrieves the change ticks for the given component. This can be useful for implementing change
    /// detection in custom runtimes.
    #[inline]
    pub fn get_change_ticks<T: Component>(&self) -> Option<ComponentTicks> {
        EntityRef::from(self).get_change_ticks::<T>()
    }

    /// Retrieves the change ticks for the given [`ComponentId`]. This can be useful for implementing change
    /// detection in custom runtimes.
    ///
    /// **You should prefer to use the typed API [`EntityWorldMut::get_change_ticks`] where possible and only
    /// use this in cases where the actual component types are not known at
    /// compile time.**
    #[inline]
    pub fn get_change_ticks_by_id(&self, component_id: ComponentId) -> Option<ComponentTicks> {
        EntityRef::from(self).get_change_ticks_by_id(component_id)
    }

    /// Gets the component of the given [`ComponentId`] from the entity.
    ///
    /// **You should prefer to use the typed API [`EntityWorldMut::get`] where possible and only
    /// use this in cases where the actual component types are not known at
    /// compile time.**
    ///
    /// Unlike [`EntityWorldMut::get`], this returns a raw pointer to the component,
    /// which is only valid while the [`EntityWorldMut`] is alive.
    #[inline]
    pub fn get_by_id(&self, component_id: ComponentId) -> Option<Ptr<'_>> {
        EntityRef::from(self).get_by_id(component_id)
    }

    /// Gets a [`MutUntyped`] of the component of the given [`ComponentId`] from the entity.
    ///
    /// **You should prefer to use the typed API [`EntityWorldMut::get_mut`] where possible and only
    /// use this in cases where the actual component types are not known at
    /// compile time.**
    ///
    /// Unlike [`EntityWorldMut::get_mut`], this returns a raw pointer to the component,
    /// which is only valid while the [`EntityWorldMut`] is alive.
    #[inline]
    pub fn get_mut_by_id(&mut self, component_id: ComponentId) -> Option<MutUntyped<'_>> {
        // SAFETY:
        // - `&mut self` ensures that no references exist to this entity's components.
        // - `as_unsafe_world_cell` gives mutable permission for all components on this entity
        unsafe { self.as_unsafe_entity_cell().get_mut_by_id(component_id) }
    }

    /// Adds a [`Bundle`] of components to the entity.
    ///
    /// This will overwrite any previous value(s) of the same component type.
    pub fn insert<T: Bundle>(&mut self, bundle: T) -> &mut Self {
        let change_tick = self.world.change_tick();
        let mut bundle_inserter =
            BundleInserter::new::<T>(self.world, self.location.archetype_id, change_tick);
        // SAFETY: location matches current entity. `T` matches `bundle_info`
        self.location = unsafe { bundle_inserter.insert(self.entity, self.location, bundle) };
        self
    }

    /// Inserts a dynamic [`Component`] into the entity.
    ///
    /// This will overwrite any previous value(s) of the same component type.
    ///
    /// You should prefer to use the typed API [`EntityWorldMut::insert`] where possible.
    ///
    /// # Safety
    ///
    /// - [`ComponentId`] must be from the same world as [`EntityWorldMut`]
    /// - [`OwningPtr`] must be a valid reference to the type represented by [`ComponentId`]
    pub unsafe fn insert_by_id(
        &mut self,
        component_id: ComponentId,
        component: OwningPtr<'_>,
    ) -> &mut Self {
        let change_tick = self.world.change_tick();
        let bundle_id = self
            .world
            .bundles
            .init_component_info(&self.world.components, component_id);
        let storage_type = self.world.bundles.get_storage_unchecked(bundle_id);

        let bundle_inserter = BundleInserter::new_with_id(
            self.world,
            self.location.archetype_id,
            bundle_id,
            change_tick,
        );

        self.location = insert_dynamic_bundle(
            bundle_inserter,
            self.entity,
            self.location,
            Some(component).into_iter(),
            Some(storage_type).iter().cloned(),
        );
        self
    }

    /// Inserts a dynamic [`Bundle`] into the entity.
    ///
    /// This will overwrite any previous value(s) of the same component type.
    ///
    /// You should prefer to use the typed API [`EntityWorldMut::insert`] where possible.
    /// If your [`Bundle`] only has one component, use the cached API [`EntityWorldMut::insert_by_id`].
    ///
    /// If possible, pass a sorted slice of `ComponentId` to maximize caching potential.
    ///
    /// # Safety
    /// - Each [`ComponentId`] must be from the same world as [`EntityWorldMut`]
    /// - Each [`OwningPtr`] must be a valid reference to the type represented by [`ComponentId`]
    pub unsafe fn insert_by_ids<'a, I: Iterator<Item = OwningPtr<'a>>>(
        &mut self,
        component_ids: &[ComponentId],
        iter_components: I,
    ) -> &mut Self {
        let change_tick = self.world.change_tick();
        let bundle_id = self
            .world
            .bundles
            .init_dynamic_info(&self.world.components, component_ids);
        let mut storage_types =
            std::mem::take(self.world.bundles.get_storages_unchecked(bundle_id));
        let bundle_inserter = BundleInserter::new_with_id(
            self.world,
            self.location.archetype_id,
            bundle_id,
            change_tick,
        );

        self.location = insert_dynamic_bundle(
            bundle_inserter,
            self.entity,
            self.location,
            iter_components,
            (*storage_types).iter().cloned(),
        );
        *self.world.bundles.get_storages_unchecked(bundle_id) = std::mem::take(&mut storage_types);
        self
    }

    /// Removes all components in the [`Bundle`] from the entity and returns their previous values.
    ///
    /// **Note:** If the entity does not have every component in the bundle, this method will not
    /// remove any of them.
    // TODO: BundleRemover?
    #[must_use]
    pub fn take<T: Bundle>(&mut self) -> Option<T> {
        let world = &mut self.world;
        let storages = &mut world.storages;
        let components = &mut world.components;
        let bundle_id = world.bundles.init_info::<T>(components, storages);
        // SAFETY: We just ensured this bundle exists
        let bundle_info = unsafe { world.bundles.get_unchecked(bundle_id) };
        let old_location = self.location;
        // SAFETY: `archetype_id` exists because it is referenced in the old `EntityLocation` which is valid,
        // components exist in `bundle_info` because `Bundles::init_info` initializes a `BundleInfo` containing all components of the bundle type `T`
        let new_archetype_id = unsafe {
            remove_bundle_from_archetype(
                &mut world.archetypes,
                storages,
                components,
                &world.observers,
                old_location.archetype_id,
                bundle_info,
                false,
            )?
        };

        if new_archetype_id == old_location.archetype_id {
            return None;
        }

        let entity = self.entity;
        // SAFETY: Archetypes and Bundles cannot be mutably aliased through DeferredWorld
        let (old_archetype, bundle_info, mut deferred_world) = unsafe {
            let bundle_info: *const BundleInfo = bundle_info;
            let world = world.as_unsafe_world_cell();
            (
                &world.archetypes()[old_location.archetype_id],
                &*bundle_info,
                world.into_deferred(),
            )
        };

        // SAFETY: All components in the archetype exist in world
        unsafe {
            deferred_world.trigger_on_remove(old_archetype, entity, bundle_info.iter_components());
            if old_archetype.has_remove_observer() {
                deferred_world.trigger_observers(
                    ON_REMOVE,
                    self.entity,
                    self.location,
                    bundle_info.iter_components(),
                )
            }
        }

        let archetypes = &mut world.archetypes;
        let storages = &mut world.storages;
        let components = &mut world.components;
        let entities = &mut world.entities;
        let removed_components = &mut world.removed_components;

        let entity = self.entity;
        let mut bundle_components = bundle_info.iter_components();
        // SAFETY: bundle components are iterated in order, which guarantees that the component type
        // matches
        let result = unsafe {
            T::from_components(storages, &mut |storages| {
                let component_id = bundle_components.next().unwrap();
                // SAFETY:
                // - entity location is valid
                // - table row is removed below, without dropping the contents
                // - `components` comes from the same world as `storages`
                take_component(
                    storages,
                    components,
                    removed_components,
                    component_id,
                    entity,
                    old_location,
                )
            })
        };

        #[allow(clippy::undocumented_unsafe_blocks)] // TODO: document why this is safe
        unsafe {
            Self::move_entity_from_remove::<false>(
                entity,
                &mut self.location,
                old_location.archetype_id,
                old_location,
                entities,
                archetypes,
                storages,
                new_archetype_id,
            );
        }
        Some(result)
    }

    /// Safety: `new_archetype_id` must have the same or a subset of the components
    /// in `old_archetype_id`. Probably more safety stuff too, audit a call to
    /// this fn as if the code here was written inline
    ///
    /// when DROP is true removed components will be dropped otherwise they will be forgotten
    ///
    // We use a const generic here so that we are less reliant on
    // inlining for rustc to optimize out the `match DROP`
    #[allow(clippy::too_many_arguments)]
    unsafe fn move_entity_from_remove<const DROP: bool>(
        entity: Entity,
        self_location: &mut EntityLocation,
        old_archetype_id: ArchetypeId,
        old_location: EntityLocation,
        entities: &mut Entities,
        archetypes: &mut Archetypes,
        storages: &mut Storages,
        new_archetype_id: ArchetypeId,
    ) {
        let old_archetype = &mut archetypes[old_archetype_id];
        let remove_result = old_archetype.swap_remove(old_location.archetype_row);
        // if an entity was moved into this entity's archetype row, update its archetype row
        if let Some(swapped_entity) = remove_result.swapped_entity {
            let swapped_location = entities.get(swapped_entity).unwrap();

            entities.set(
                swapped_entity.index(),
                EntityLocation {
                    archetype_id: swapped_location.archetype_id,
                    archetype_row: old_location.archetype_row,
                    table_id: swapped_location.table_id,
                    table_row: swapped_location.table_row,
                },
            );
        }
        let old_table_row = remove_result.table_row;
        let old_table_id = old_archetype.table_id();
        let new_archetype = &mut archetypes[new_archetype_id];

        let new_location = if old_table_id == new_archetype.table_id() {
            new_archetype.allocate(entity, old_table_row)
        } else {
            let (old_table, new_table) = storages
                .tables
                .get_2_mut(old_table_id, new_archetype.table_id());

            // SAFETY: old_table_row exists
            let move_result = if DROP {
                old_table.move_to_and_drop_missing_unchecked(old_table_row, new_table)
            } else {
                old_table.move_to_and_forget_missing_unchecked(old_table_row, new_table)
            };

            // SAFETY: move_result.new_row is a valid position in new_archetype's table
            let new_location = new_archetype.allocate(entity, move_result.new_row);

            // if an entity was moved into this entity's table row, update its table row
            if let Some(swapped_entity) = move_result.swapped_entity {
                let swapped_location = entities.get(swapped_entity).unwrap();

                entities.set(
                    swapped_entity.index(),
                    EntityLocation {
                        archetype_id: swapped_location.archetype_id,
                        archetype_row: swapped_location.archetype_row,
                        table_id: swapped_location.table_id,
                        table_row: old_location.table_row,
                    },
                );
                archetypes[swapped_location.archetype_id]
                    .set_entity_table_row(swapped_location.archetype_row, old_table_row);
            }

            new_location
        };

        *self_location = new_location;
        // SAFETY: The entity is valid and has been moved to the new location already.
        entities.set(entity.index(), new_location);
    }

    /// Remove the components of `bundle` from `entity`.
    ///
    /// SAFETY: The components in `bundle_info` must exist.
    #[allow(clippy::too_many_arguments)]
    unsafe fn remove_bundle(&mut self, bundle: BundleId) -> EntityLocation {
        let entity = self.entity;
        let world = &mut self.world;
<<<<<<< HEAD
        let archetypes = &mut world.archetypes;
        let storages = &mut world.storages;
        let components = &mut world.components;

        let bundle_id = world.bundles.init_info::<T>(components, storages);
        // SAFETY: We just ensured this bundle exists
        let bundle_info = unsafe { world.bundles.get_unchecked(bundle_id) };
        let old_location = self.location;

        // SAFETY: `archetype_id` exists because it is referenced in the old `EntityLocation` which is valid,
        // components exist in `bundle_info` because `Bundles::init_info` initializes a `BundleInfo` containing all components of the bundle type `T`
        let new_archetype_id = unsafe {
            remove_bundle_from_archetype(
                archetypes,
                storages,
                components,
                &world.observers,
                old_location.archetype_id,
                bundle_info,
                true,
            )
            .expect("intersections should always return a result")
        };
=======
        let location = self.location;
        let bundle_info = world.bundles.get_unchecked(bundle);

        // SAFETY: `archetype_id` exists because it is referenced in `location` which is valid
        // and components in `bundle_info` must exist due to this functions safety invariants.
        let new_archetype_id = remove_bundle_from_archetype(
            &mut world.archetypes,
            &mut world.storages,
            &world.components,
            location.archetype_id,
            bundle_info,
            true,
        )
        .expect("intersections should always return a result");
>>>>>>> 55b73fdf

        if new_archetype_id == location.archetype_id {
            return location;
        }

        // SAFETY: Archetypes and Bundles cannot be mutably aliased through DeferredWorld
        let (old_archetype, bundle_info, mut deferred_world) = unsafe {
            let bundle_info: *const BundleInfo = bundle_info;
            let world = world.as_unsafe_world_cell();
            (
                &world.archetypes()[location.archetype_id],
                &*bundle_info,
                world.into_deferred(),
            )
        };

        // SAFETY: All components in the archetype exist in world
        unsafe {
            deferred_world.trigger_on_remove(old_archetype, entity, bundle_info.iter_components());
            if old_archetype.has_remove_observer() {
                deferred_world.trigger_observers(
                    ON_REMOVE,
                    entity,
                    self.location,
                    bundle_info.iter_components(),
                )
            }
        }

        let old_archetype = &world.archetypes[location.archetype_id];
        for component_id in bundle_info.iter_components() {
            if old_archetype.contains(component_id) {
                world.removed_components.send(component_id, entity);

                // Make sure to drop components stored in sparse sets.
                // Dense components are dropped later in `move_to_and_drop_missing_unchecked`.
                if let Some(StorageType::SparseSet) = old_archetype.get_storage_type(component_id) {
                    world
                        .storages
                        .sparse_sets
                        .get_mut(component_id)
                        .unwrap()
                        .remove(entity);
                }
            }
        }

        // SAFETY: `new_archetype_id` is a subset of the components in `old_location.archetype_id`
        // because it is created by removing a bundle from these components.
        let mut new_location = location;
        Self::move_entity_from_remove::<true>(
            entity,
            &mut new_location,
            location.archetype_id,
            location,
            &mut world.entities,
            &mut world.archetypes,
            &mut world.storages,
            new_archetype_id,
        );

        new_location
    }

    /// Removes any components in the [`Bundle`] from the entity.
    ///
    /// See [`EntityCommands::remove`](crate::system::EntityCommands::remove) for more details.
    // TODO: BundleRemover?
    pub fn remove<T: Bundle>(&mut self) -> &mut Self {
        let storages = &mut self.world.storages;
        let components = &mut self.world.components;
        let bundle_info = self.world.bundles.init_info::<T>(components, storages);

        // SAFETY: Components exist in `bundle_info` because `Bundles::init_info`
        // initializes a: EntityLocation `BundleInfo` containing all components of the bundle type `T`.
        self.location = unsafe { self.remove_bundle(bundle_info) };

        self
    }

    /// Removes any components except those in the [`Bundle`] from the entity.
    ///
    /// See [`EntityCommands::retain`](crate::system::EntityCommands::retain) for more details.
    pub fn retain<T: Bundle>(&mut self) -> &mut Self {
        let archetypes = &mut self.world.archetypes;
        let storages = &mut self.world.storages;
        let components = &mut self.world.components;

        let retained_bundle = self.world.bundles.init_info::<T>(components, storages);
        // SAFETY: `retained_bundle` exists as we just initialized it.
        let retained_bundle_info = unsafe { self.world.bundles.get_unchecked(retained_bundle) };
        let old_location = self.location;
        let old_archetype = &mut archetypes[old_location.archetype_id];

        let to_remove = &old_archetype
            .components()
            .filter(|c| !retained_bundle_info.components().contains(c))
            .collect::<Vec<_>>();
        let remove_bundle = self.world.bundles.init_dynamic_info(components, to_remove);

        // SAFETY: Components exist in `remove_bundle` because `Bundles::init_dynamic_info`
        // initializes a `BundleInfo` containing all components in the to_remove Bundle.
        self.location = unsafe { self.remove_bundle(remove_bundle) };
        self
    }

    /// Despawns the current entity.
    ///
    /// See [`World::despawn`] for more details.
    pub fn despawn(self) {
        let world = self.world;
        world.flush_entities();
        let archetype = &world.archetypes[self.location.archetype_id];

        // SAFETY: Archetype cannot be mutably aliased by DeferredWorld
        let (archetype, mut deferred_world) = unsafe {
            let archetype: *const Archetype = archetype;
            let world = world.as_unsafe_world_cell();
            (&*archetype, world.into_deferred())
        };

        // SAFETY: All components in the archetype exist in world
        unsafe {
            deferred_world.trigger_on_remove(archetype, self.entity, archetype.components());
            if archetype.has_remove_observer() {
                deferred_world.trigger_observers(
                    ON_REMOVE,
                    self.entity,
                    self.location,
                    archetype.components(),
                )
            }
        }

        for component_id in archetype.components() {
            world.removed_components.send(component_id, self.entity);
        }

        let location = world
            .entities
            .free(self.entity)
            .expect("entity should exist at this point.");
        let table_row;
        let moved_entity;

        {
            let archetype = &mut world.archetypes[self.location.archetype_id];
            let remove_result = archetype.swap_remove(location.archetype_row);
            if let Some(swapped_entity) = remove_result.swapped_entity {
                let swapped_location = world.entities.get(swapped_entity).unwrap();
                // SAFETY: swapped_entity is valid and the swapped entity's components are
                // moved to the new location immediately after.
                unsafe {
                    world.entities.set(
                        swapped_entity.index(),
                        EntityLocation {
                            archetype_id: swapped_location.archetype_id,
                            archetype_row: location.archetype_row,
                            table_id: swapped_location.table_id,
                            table_row: swapped_location.table_row,
                        },
                    );
                }
            }
            table_row = remove_result.table_row;

            for component_id in archetype.sparse_set_components() {
                let sparse_set = world.storages.sparse_sets.get_mut(component_id).unwrap();
                sparse_set.remove(self.entity);
            }
            // SAFETY: table rows stored in archetypes always exist
            moved_entity = unsafe {
                world.storages.tables[archetype.table_id()].swap_remove_unchecked(table_row)
            };
        };

        if let Some(moved_entity) = moved_entity {
            let moved_location = world.entities.get(moved_entity).unwrap();
            // SAFETY: `moved_entity` is valid and the provided `EntityLocation` accurately reflects
            //         the current location of the entity and its component data.
            unsafe {
                world.entities.set(
                    moved_entity.index(),
                    EntityLocation {
                        archetype_id: moved_location.archetype_id,
                        archetype_row: moved_location.archetype_row,
                        table_id: moved_location.table_id,
                        table_row,
                    },
                );
            }
            world.archetypes[moved_location.archetype_id]
                .set_entity_table_row(moved_location.archetype_row, table_row);
        }
        world.flush_commands();
    }

    /// Ensures any commands triggered by the actions of Self are applied, equivalent to [`World::flush_commands`]
    pub fn flush(self) -> Entity {
        self.world.flush_commands();
        self.entity
    }

    /// Gets read-only access to the world that the current entity belongs to.
    #[inline]
    pub fn world(&self) -> &World {
        self.world
    }

    /// Returns this entity's world.
    ///
    /// See [`EntityWorldMut::world_scope`] or [`EntityWorldMut::into_world_mut`] for a safe alternative.
    ///
    /// # Safety
    /// Caller must not modify the world in a way that changes the current entity's location
    /// If the caller _does_ do something that could change the location, `self.update_location()`
    /// must be called before using any other methods on this [`EntityWorldMut`].
    #[inline]
    pub unsafe fn world_mut(&mut self) -> &mut World {
        self.world
    }

    /// Returns this entity's [`World`], consuming itself.
    #[inline]
    pub fn into_world_mut(self) -> &'w mut World {
        self.world
    }

    /// Gives mutable access to this entity's [`World`] in a temporary scope.
    /// This is a safe alternative to using [`EntityWorldMut::world_mut`].
    ///
    /// # Examples
    ///
    /// ```
    /// # use bevy_ecs::prelude::*;
    /// #[derive(Resource, Default, Clone, Copy)]
    /// struct R(u32);
    ///
    /// # let mut world = World::new();
    /// # world.init_resource::<R>();
    /// # let mut entity = world.spawn_empty();
    /// // This closure gives us temporary access to the world.
    /// let new_r = entity.world_scope(|world: &mut World| {
    ///     // Mutate the world while we have access to it.
    ///     let mut r = world.resource_mut::<R>();
    ///     r.0 += 1;
    ///
    ///     // Return a value from the world before giving it back to the `EntityWorldMut`.
    ///     *r
    /// });
    /// # assert_eq!(new_r.0, 1);
    /// ```
    pub fn world_scope<U>(&mut self, f: impl FnOnce(&mut World) -> U) -> U {
        struct Guard<'w, 'a> {
            entity_mut: &'a mut EntityWorldMut<'w>,
        }

        impl Drop for Guard<'_, '_> {
            #[inline]
            fn drop(&mut self) {
                self.entity_mut.update_location();
            }
        }

        // When `guard` is dropped at the end of this scope,
        // it will update the cached `EntityLocation` for this instance.
        // This will run even in case the closure `f` unwinds.
        let guard = Guard { entity_mut: self };
        f(guard.entity_mut.world)
    }

    /// Updates the internal entity location to match the current location in the internal
    /// [`World`].
    ///
    /// This is *only* required when using the unsafe function [`EntityWorldMut::world_mut`],
    /// which enables the location to change.
    pub fn update_location(&mut self) {
        self.location = self.world.entities().get(self.entity).unwrap();
    }

    /// Gets an Entry into the world for this entity and component for in-place manipulation.
    ///
    /// The type parameter specifies which component to get.
    ///
    /// # Examples
    ///
    /// ```
    /// # use bevy_ecs::prelude::*;
    /// #[derive(Component, Default, Clone, Copy, Debug, PartialEq)]
    /// struct Comp(u32);
    ///
    /// # let mut world = World::new();
    /// let mut entity = world.spawn_empty();
    /// entity.entry().or_insert_with(|| Comp(4));
    /// # let entity_id = entity.id();
    /// assert_eq!(world.query::<&Comp>().single(&world).0, 4);
    ///
    /// # let mut entity = world.get_entity_mut(entity_id).unwrap();
    /// entity.entry::<Comp>().and_modify(|mut c| c.0 += 1);
    /// assert_eq!(world.query::<&Comp>().single(&world).0, 5);
    ///
    /// ```
    pub fn entry<'a, T: Component>(&'a mut self) -> Entry<'w, 'a, T> {
        if self.contains::<T>() {
            Entry::Occupied(OccupiedEntry {
                entity_world: self,
                _marker: PhantomData,
            })
        } else {
            Entry::Vacant(VacantEntry {
                entity_world: self,
                _marker: PhantomData,
            })
        }
    }

    /// Creates an [`Observer`] listening for `E` events targetting this entity.
    /// In order to trigger the callback the entity must also match the query when the event is fired.
    pub fn observe<E: EcsEvent, Q: WorldQueryData + 'static, F: WorldQueryFilter + 'static>(
        &mut self,
        callback: impl ObserverCallback<E, Q, F> + 'static,
    ) -> &mut Self {
        let observer = ObserverBuilder::new(self.world)
            .source(self.entity)
            .enqueue(callback);
        self.world
            .ecs_event(AttachObserver(observer))
            .entity(self.entity)
            .emit();
        self
    }
}

/// A view into a single entity and component in a world, which may either be vacant or occupied.
///
/// This `enum` can only be constructed from the [`entry`] method on [`EntityWorldMut`].
///
/// [`entry`]: EntityWorldMut::entry
pub enum Entry<'w, 'a, T: Component> {
    /// An occupied entry.
    Occupied(OccupiedEntry<'w, 'a, T>),
    /// A vacant entry.
    Vacant(VacantEntry<'w, 'a, T>),
}

impl<'w, 'a, T: Component> Entry<'w, 'a, T> {
    /// Provides in-place mutable access to an occupied entry.
    ///
    /// # Examples
    ///
    /// ```
    /// # use bevy_ecs::prelude::*;
    /// #[derive(Component, Default, Clone, Copy, Debug, PartialEq)]
    /// struct Comp(u32);
    ///
    /// # let mut world = World::new();
    /// let mut entity = world.spawn(Comp(0));
    ///
    /// entity.entry::<Comp>().and_modify(|mut c| c.0 += 1);
    /// assert_eq!(world.query::<&Comp>().single(&world).0, 1);
    /// ```
    #[inline]
    pub fn and_modify<F: FnOnce(Mut<'_, T>)>(self, f: F) -> Self {
        match self {
            Entry::Occupied(mut entry) => {
                f(entry.get_mut());
                Entry::Occupied(entry)
            }
            Entry::Vacant(entry) => Entry::Vacant(entry),
        }
    }

    /// Replaces the component of the entry, and returns an [`OccupiedEntry`].
    ///
    /// # Examples
    ///
    /// ```
    /// # use bevy_ecs::prelude::*;
    /// #[derive(Component, Default, Clone, Copy, Debug, PartialEq)]
    /// struct Comp(u32);
    ///
    /// # let mut world = World::new();
    /// let mut entity = world.spawn_empty();
    ///
    /// let entry = entity.entry().insert_entry(Comp(4));
    /// assert_eq!(entry.get(), &Comp(4));
    ///
    /// let entry = entity.entry().insert_entry(Comp(2));
    /// assert_eq!(entry.get(), &Comp(2));
    /// ```
    #[inline]
    pub fn insert_entry(self, component: T) -> OccupiedEntry<'w, 'a, T> {
        match self {
            Entry::Occupied(mut entry) => {
                entry.insert(component);
                entry
            }
            Entry::Vacant(entry) => entry.insert_entry(component),
        }
    }

    /// Ensures the entry has this component by inserting the given default if empty, and
    /// returns a mutable reference to this component in the entry.
    ///
    /// # Examples
    ///
    /// ```
    /// # use bevy_ecs::prelude::*;
    /// #[derive(Component, Default, Clone, Copy, Debug, PartialEq)]
    /// struct Comp(u32);
    ///
    /// # let mut world = World::new();
    /// let mut entity = world.spawn_empty();
    ///
    /// entity.entry().or_insert(Comp(4));
    /// # let entity_id = entity.id();
    /// assert_eq!(world.query::<&Comp>().single(&world).0, 4);
    ///
    /// # let mut entity = world.get_entity_mut(entity_id).unwrap();
    /// entity.entry().or_insert(Comp(15)).0 *= 2;
    /// assert_eq!(world.query::<&Comp>().single(&world).0, 8);
    /// ```
    #[inline]
    pub fn or_insert(self, default: T) -> Mut<'a, T> {
        match self {
            Entry::Occupied(entry) => entry.into_mut(),
            Entry::Vacant(entry) => entry.insert(default),
        }
    }

    /// Ensures the entry has this component by inserting the result of the default function if
    /// empty, and returns a mutable reference to this component in the entry.
    ///
    /// # Examples
    ///
    /// ```
    /// # use bevy_ecs::prelude::*;
    /// #[derive(Component, Default, Clone, Copy, Debug, PartialEq)]
    /// struct Comp(u32);
    ///
    /// # let mut world = World::new();
    /// let mut entity = world.spawn_empty();
    ///
    /// entity.entry().or_insert_with(|| Comp(4));
    /// assert_eq!(world.query::<&Comp>().single(&world).0, 4);
    /// ```
    #[inline]
    pub fn or_insert_with<F: FnOnce() -> T>(self, default: F) -> Mut<'a, T> {
        match self {
            Entry::Occupied(entry) => entry.into_mut(),
            Entry::Vacant(entry) => entry.insert(default()),
        }
    }
}

impl<'w, 'a, T: Component + Default> Entry<'w, 'a, T> {
    /// Ensures the entry has this component by inserting the default value if empty, and
    /// returns a mutable reference to this component in the entry.
    ///
    /// # Examples
    ///
    /// ```
    /// # use bevy_ecs::prelude::*;
    /// #[derive(Component, Default, Clone, Copy, Debug, PartialEq)]
    /// struct Comp(u32);
    ///
    /// # let mut world = World::new();
    /// let mut entity = world.spawn_empty();
    ///
    /// entity.entry::<Comp>().or_default();
    /// assert_eq!(world.query::<&Comp>().single(&world).0, 0);
    /// ```
    #[inline]
    pub fn or_default(self) -> Mut<'a, T> {
        match self {
            Entry::Occupied(entry) => entry.into_mut(),
            Entry::Vacant(entry) => entry.insert(Default::default()),
        }
    }
}

/// A view into an occupied entry in a [`EntityWorldMut`]. It is part of the [`Entry`] enum.
///
/// The contained entity must have the component type parameter if we have this struct.
pub struct OccupiedEntry<'w, 'a, T: Component> {
    entity_world: &'a mut EntityWorldMut<'w>,
    _marker: PhantomData<T>,
}

impl<'w, 'a, T: Component> OccupiedEntry<'w, 'a, T> {
    /// Gets a reference to the component in the entry.
    ///
    /// # Examples
    ///
    /// ```
    /// # use bevy_ecs::{prelude::*, world::Entry};
    /// #[derive(Component, Default, Clone, Copy, Debug, PartialEq)]
    /// struct Comp(u32);
    ///
    /// # let mut world = World::new();
    /// let mut entity = world.spawn(Comp(5));
    ///
    /// if let Entry::Occupied(o) = entity.entry::<Comp>() {
    ///     assert_eq!(o.get().0, 5);
    /// }
    /// ```
    #[inline]
    pub fn get(&self) -> &T {
        // This shouldn't panic because if we have an OccupiedEntry the component must exist.
        self.entity_world.get::<T>().unwrap()
    }

    /// Gets a mutable reference to the component in the entry.
    ///
    /// If you need a reference to the `OccupiedEntry` which may outlive the destruction of
    /// the `Entry` value, see [`into_mut`].
    ///
    /// [`into_mut`]: Self::into_mut
    ///
    /// # Examples
    ///
    /// ```
    /// # use bevy_ecs::{prelude::*, world::Entry};
    /// #[derive(Component, Default, Clone, Copy, Debug, PartialEq)]
    /// struct Comp(u32);
    ///
    /// # let mut world = World::new();
    /// let mut entity = world.spawn(Comp(5));
    ///
    /// if let Entry::Occupied(mut o) = entity.entry::<Comp>() {
    ///     o.get_mut().0 += 10;
    ///     assert_eq!(o.get().0, 15);
    ///
    ///     // We can use the same Entry multiple times.
    ///     o.get_mut().0 += 2
    /// }
    ///
    /// assert_eq!(world.query::<&Comp>().single(&world).0, 17);
    /// ```
    #[inline]
    pub fn get_mut(&mut self) -> Mut<'_, T> {
        // This shouldn't panic because if we have an OccupiedEntry the component must exist.
        self.entity_world.get_mut::<T>().unwrap()
    }

    /// Converts the `OccupiedEntry` into a mutable reference to the value in the entry with
    /// a lifetime bound to the `EntityWorldMut`.
    ///
    /// If you need multiple references to the `OccupiedEntry`, see [`get_mut`].
    ///
    /// [`get_mut`]: Self::get_mut
    ///
    /// # Examples
    ///
    /// ```
    /// # use bevy_ecs::{prelude::*, world::Entry};
    /// #[derive(Component, Default, Clone, Copy, Debug, PartialEq)]
    /// struct Comp(u32);
    ///
    /// # let mut world = World::new();
    /// let mut entity = world.spawn(Comp(5));
    ///
    /// if let Entry::Occupied(o) = entity.entry::<Comp>() {
    ///     o.into_mut().0 += 10;
    /// }
    ///
    /// assert_eq!(world.query::<&Comp>().single(&world).0, 15);
    /// ```
    #[inline]
    pub fn into_mut(self) -> Mut<'a, T> {
        // This shouldn't panic because if we have an OccupiedEntry the component must exist.
        self.entity_world.get_mut().unwrap()
    }

    /// Replaces the component of the entry.
    ///
    /// # Examples
    ///
    /// ```
    /// # use bevy_ecs::{prelude::*, world::Entry};
    /// #[derive(Component, Default, Clone, Copy, Debug, PartialEq)]
    /// struct Comp(u32);
    ///
    /// # let mut world = World::new();
    /// let mut entity = world.spawn(Comp(5));
    ///
    /// if let Entry::Occupied(mut o) = entity.entry::<Comp>() {
    ///     o.insert(Comp(10));
    /// }
    ///
    /// assert_eq!(world.query::<&Comp>().single(&world).0, 10);
    /// ```
    #[inline]
    pub fn insert(&mut self, component: T) {
        self.entity_world.insert(component);
    }

    /// Removes the component from the entry and returns it.
    ///
    /// # Examples
    ///
    /// ```
    /// # use bevy_ecs::{prelude::*, world::Entry};
    /// #[derive(Component, Default, Clone, Copy, Debug, PartialEq)]
    /// struct Comp(u32);
    ///
    /// # let mut world = World::new();
    /// let mut entity = world.spawn(Comp(5));
    ///
    /// if let Entry::Occupied(o) = entity.entry::<Comp>() {
    ///     assert_eq!(o.take(), Comp(5));
    /// }
    ///
    /// assert_eq!(world.query::<&Comp>().iter(&world).len(), 0);
    /// ```
    #[inline]
    pub fn take(self) -> T {
        // This shouldn't panic because if we have an OccupiedEntry the component must exist.
        self.entity_world.take().unwrap()
    }
}

/// A view into a vacant entry in a [`EntityWorldMut`]. It is part of the [`Entry`] enum.
pub struct VacantEntry<'w, 'a, T: Component> {
    entity_world: &'a mut EntityWorldMut<'w>,
    _marker: PhantomData<T>,
}

impl<'w, 'a, T: Component> VacantEntry<'w, 'a, T> {
    /// Inserts the component into the `VacantEntry` and returns a mutable reference to it.
    ///
    /// # Examples
    ///
    /// ```
    /// # use bevy_ecs::{prelude::*, world::Entry};
    /// #[derive(Component, Default, Clone, Copy, Debug, PartialEq)]
    /// struct Comp(u32);
    ///
    /// # let mut world = World::new();
    /// let mut entity = world.spawn_empty();
    ///
    /// if let Entry::Vacant(v) = entity.entry::<Comp>() {
    ///     v.insert(Comp(10));
    /// }
    ///
    /// assert_eq!(world.query::<&Comp>().single(&world).0, 10);
    /// ```
    #[inline]
    pub fn insert(self, component: T) -> Mut<'a, T> {
        self.entity_world.insert(component);
        // This shouldn't panic because we just added this component
        self.entity_world.get_mut::<T>().unwrap()
    }

    /// Inserts the component into the `VacantEntry` and returns an `OccupiedEntry`.
    ///
    /// # Examples
    ///
    /// ```
    /// # use bevy_ecs::{prelude::*, world::Entry};
    /// #[derive(Component, Default, Clone, Copy, Debug, PartialEq)]
    /// struct Comp(u32);
    ///
    /// # let mut world = World::new();
    /// let mut entity = world.spawn_empty();
    ///
    /// if let Entry::Vacant(v) = entity.entry::<Comp>() {
    ///     v.insert_entry(Comp(10));
    /// }
    ///
    /// assert_eq!(world.query::<&Comp>().single(&world).0, 10);
    /// ```
    #[inline]
    pub fn insert_entry(self, component: T) -> OccupiedEntry<'w, 'a, T> {
        self.entity_world.insert(component);
        OccupiedEntry {
            entity_world: self.entity_world,
            _marker: PhantomData,
        }
    }
}

/// Provides read-only access to a single entity and some of its components defined by the contained [`Access`].
#[derive(Clone)]
pub struct FilteredEntityRef<'w> {
    entity: UnsafeEntityCell<'w>,
    access: Access<ComponentId>,
}

impl<'w> FilteredEntityRef<'w> {
    /// # Safety
    /// - No `&mut World` can exist from the underlying `UnsafeWorldCell`
    /// - If `access` takes read access to a component no mutable reference to that
    /// component can exist at the same time as the returned [`FilteredEntityMut`]
    /// - If `access` takes any access for a component `entity` must have that component.
    pub(crate) unsafe fn new(entity: UnsafeEntityCell<'w>, access: Access<ComponentId>) -> Self {
        Self { entity, access }
    }

    /// Returns the [ID](Entity) of the current entity.
    #[inline]
    #[must_use = "Omit the .id() call if you do not need to store the `Entity` identifier."]
    pub fn id(&self) -> Entity {
        self.entity.id()
    }

    /// Gets metadata indicating the location where the current entity is stored.
    #[inline]
    pub fn location(&self) -> EntityLocation {
        self.entity.location()
    }

    /// Returns the archetype that the current entity belongs to.
    #[inline]
    pub fn archetype(&self) -> &Archetype {
        self.entity.archetype()
    }

    /// Returns an iterator over the component ids that are accessed by self.
    #[inline]
    pub fn components(&self) -> impl Iterator<Item = ComponentId> + '_ {
        self.access.reads_and_writes()
    }

    /// Returns a reference to the underlying [`Access`].
    #[inline]
    pub fn access(&self) -> &Access<ComponentId> {
        &self.access
    }

    /// Returns `true` if the current entity has a component of type `T`.
    /// Otherwise, this returns `false`.
    ///
    /// ## Notes
    ///
    /// If you do not know the concrete type of a component, consider using
    /// [`Self::contains_id`] or [`Self::contains_type_id`].
    #[inline]
    pub fn contains<T: Component>(&self) -> bool {
        self.contains_type_id(TypeId::of::<T>())
    }

    /// Returns `true` if the current entity has a component identified by `component_id`.
    /// Otherwise, this returns false.
    ///
    /// ## Notes
    ///
    /// - If you know the concrete type of the component, you should prefer [`Self::contains`].
    /// - If you know the component's [`TypeId`] but not its [`ComponentId`], consider using
    /// [`Self::contains_type_id`].
    #[inline]
    pub fn contains_id(&self, component_id: ComponentId) -> bool {
        self.entity.contains_id(component_id)
    }

    /// Returns `true` if the current entity has a component with the type identified by `type_id`.
    /// Otherwise, this returns false.
    ///
    /// ## Notes
    ///
    /// - If you know the concrete type of the component, you should prefer [`Self::contains`].
    /// - If you have a [`ComponentId`] instead of a [`TypeId`], consider using [`Self::contains_id`].
    #[inline]
    pub fn contains_type_id(&self, type_id: TypeId) -> bool {
        self.entity.contains_type_id(type_id)
    }

    /// Gets access to the component of type `T` for the current entity.
    /// Returns `None` if the entity does not have a component of type `T`.
    #[inline]
    pub fn get<T: Component>(&self) -> Option<&'w T> {
        let Some(id) = self.entity.world().components().get_id(TypeId::of::<T>()) else {
            return None;
        };
        self.access
            .has_read(id)
            // SAFETY: We have read access so we must have the component
            .then(|| unsafe { self.entity.get().debug_checked_unwrap() })
    }

    /// Gets access to the component of type `T` for the current entity,
    /// including change detection information as a [`Ref`].
    ///
    /// Returns `None` if the entity does not have a component of type `T`.
    #[inline]
    pub fn get_ref<T: Component>(&self) -> Option<Ref<'w, T>> {
        let Some(id) = self.entity.world().components().get_id(TypeId::of::<T>()) else {
            return None;
        };
        self.access
            .has_read(id)
            // SAFETY: We have read access so we must have the component
            .then(|| unsafe { self.entity.get_ref().debug_checked_unwrap() })
    }

    /// Retrieves the change ticks for the given component. This can be useful for implementing change
    /// detection in custom runtimes.
    #[inline]
    pub fn get_change_ticks<T: Component>(&self) -> Option<ComponentTicks> {
        let Some(id) = self.entity.world().components().get_id(TypeId::of::<T>()) else {
            return None;
        };
        self.access
            .has_read(id)
            // SAFETY: We have read access so we must have the component
            .then(|| unsafe { self.entity.get_change_ticks::<T>().debug_checked_unwrap() })
    }

    /// Retrieves the change ticks for the given [`ComponentId`]. This can be useful for implementing change
    /// detection in custom runtimes.
    ///
    /// **You should prefer to use the typed API [`Self::get_change_ticks`] where possible and only
    /// use this in cases where the actual component types are not known at
    /// compile time.**
    #[inline]
    pub fn get_change_ticks_by_id(&self, component_id: ComponentId) -> Option<ComponentTicks> {
        // SAFETY: We have read access so we must have the component
        self.access.has_read(component_id).then(|| unsafe {
            self.entity
                .get_change_ticks_by_id(component_id)
                .debug_checked_unwrap()
        })
    }

    /// Gets the component of the given [`ComponentId`] from the entity.
    ///
    /// **You should prefer to use the typed API [`Self::get`] where possible and only
    /// use this in cases where the actual component types are not known at
    /// compile time.**
    ///
    /// Unlike [`FilteredEntityRef::get`], this returns a raw pointer to the component,
    /// which is only valid while the [`FilteredEntityRef`] is alive.
    #[inline]
    pub fn get_by_id(&self, component_id: ComponentId) -> Option<Ptr<'w>> {
        self.access
            .has_read(component_id)
            // SAFETY: We have read access so we must have the component
            .then(|| unsafe { self.entity.get_by_id(component_id).debug_checked_unwrap() })
    }
}

impl<'w> From<FilteredEntityMut<'w>> for FilteredEntityRef<'w> {
    fn from(entity_mut: FilteredEntityMut<'w>) -> Self {
        // SAFETY:
        // - `FilteredEntityMut` guarantees exclusive access to all components in the new `FilteredEntityRef`.
        unsafe { FilteredEntityRef::new(entity_mut.entity, entity_mut.access) }
    }
}

impl<'a> From<&'a FilteredEntityMut<'_>> for FilteredEntityRef<'a> {
    fn from(entity_mut: &'a FilteredEntityMut<'_>) -> Self {
        // SAFETY:
        // - `FilteredEntityMut` guarantees exclusive access to all components in the new `FilteredEntityRef`.
        unsafe { FilteredEntityRef::new(entity_mut.entity, entity_mut.access.clone()) }
    }
}

/// Provides mutable access to a single entity and some of its components defined by the contained [`Access`].
pub struct FilteredEntityMut<'w> {
    entity: UnsafeEntityCell<'w>,
    access: Access<ComponentId>,
}

impl<'w> FilteredEntityMut<'w> {
    /// # Safety
    /// - No `&mut World` can exist from the underlying `UnsafeWorldCell`
    /// - If `access` takes read access to a component no mutable reference to that
    /// component can exist at the same time as the returned [`FilteredEntityMut`]
    /// - If `access` takes write access to a component, no reference to that component
    /// may exist at the same time as the returned [`FilteredEntityMut`]
    /// - If `access` takes any access for a component `entity` must have that component.
    pub(crate) unsafe fn new(entity: UnsafeEntityCell<'w>, access: Access<ComponentId>) -> Self {
        Self { entity, access }
    }

    /// Returns a new instance with a shorter lifetime.
    /// This is useful if you have `&mut FilteredEntityMut`, but you need `FilteredEntityMut`.
    pub fn reborrow(&mut self) -> FilteredEntityMut<'_> {
        // SAFETY: We have exclusive access to the entire entity and its components.
        unsafe { Self::new(self.entity, self.access.clone()) }
    }

    /// Gets read-only access to all of the entity's components.
    pub fn as_readonly(&self) -> FilteredEntityRef<'_> {
        FilteredEntityRef::from(self)
    }

    /// Returns the [ID](Entity) of the current entity.
    #[inline]
    #[must_use = "Omit the .id() call if you do not need to store the `Entity` identifier."]
    pub fn id(&self) -> Entity {
        self.entity.id()
    }

    /// Gets metadata indicating the location where the current entity is stored.
    #[inline]
    pub fn location(&self) -> EntityLocation {
        self.entity.location()
    }

    /// Returns the archetype that the current entity belongs to.
    #[inline]
    pub fn archetype(&self) -> &Archetype {
        self.entity.archetype()
    }

    /// Returns an iterator over the component ids that are accessed by self.
    #[inline]
    pub fn components(&self) -> impl Iterator<Item = ComponentId> + '_ {
        self.access.reads_and_writes()
    }

    /// Returns a reference to the underlying [`Access`].
    #[inline]
    pub fn access(&self) -> &Access<ComponentId> {
        &self.access
    }

    /// Returns `true` if the current entity has a component of type `T`.
    /// Otherwise, this returns `false`.
    ///
    /// ## Notes
    ///
    /// If you do not know the concrete type of a component, consider using
    /// [`Self::contains_id`] or [`Self::contains_type_id`].
    #[inline]
    pub fn contains<T: Component>(&self) -> bool {
        self.contains_type_id(TypeId::of::<T>())
    }

    /// Returns `true` if the current entity has a component identified by `component_id`.
    /// Otherwise, this returns false.
    ///
    /// ## Notes
    ///
    /// - If you know the concrete type of the component, you should prefer [`Self::contains`].
    /// - If you know the component's [`TypeId`] but not its [`ComponentId`], consider using
    /// [`Self::contains_type_id`].
    #[inline]
    pub fn contains_id(&self, component_id: ComponentId) -> bool {
        self.entity.contains_id(component_id)
    }

    /// Returns `true` if the current entity has a component with the type identified by `type_id`.
    /// Otherwise, this returns false.
    ///
    /// ## Notes
    ///
    /// - If you know the concrete type of the component, you should prefer [`Self::contains`].
    /// - If you have a [`ComponentId`] instead of a [`TypeId`], consider using [`Self::contains_id`].
    #[inline]
    pub fn contains_type_id(&self, type_id: TypeId) -> bool {
        self.entity.contains_type_id(type_id)
    }

    /// Gets access to the component of type `T` for the current entity.
    /// Returns `None` if the entity does not have a component of type `T`.
    #[inline]
    pub fn get<T: Component>(&self) -> Option<&'_ T> {
        self.as_readonly().get()
    }

    /// Gets access to the component of type `T` for the current entity,
    /// including change detection information as a [`Ref`].
    ///
    /// Returns `None` if the entity does not have a component of type `T`.
    #[inline]
    pub fn get_ref<T: Component>(&self) -> Option<Ref<'_, T>> {
        self.as_readonly().get_ref()
    }

    /// Gets mutable access to the component of type `T` for the current entity.
    /// Returns `None` if the entity does not have a component of type `T`.
    #[inline]
    pub fn get_mut<T: Component>(&mut self) -> Option<Mut<'_, T>> {
        let Some(id) = self.entity.world().components().get_id(TypeId::of::<T>()) else {
            return None;
        };
        self.access
            .has_write(id)
            // SAFETY: We have write access so we must have the component
            .then(|| unsafe { self.entity.get_mut().debug_checked_unwrap() })
    }

    /// Retrieves the change ticks for the given component. This can be useful for implementing change
    /// detection in custom runtimes.
    #[inline]
    pub fn get_change_ticks<T: Component>(&self) -> Option<ComponentTicks> {
        self.as_readonly().get_change_ticks::<T>()
    }

    /// Retrieves the change ticks for the given [`ComponentId`]. This can be useful for implementing change
    /// detection in custom runtimes.
    ///
    /// **You should prefer to use the typed API [`Self::get_change_ticks`] where possible and only
    /// use this in cases where the actual component types are not known at
    /// compile time.**
    #[inline]
    pub fn get_change_ticks_by_id(&self, component_id: ComponentId) -> Option<ComponentTicks> {
        self.as_readonly().get_change_ticks_by_id(component_id)
    }

    /// Gets the component of the given [`ComponentId`] from the entity.
    ///
    /// **You should prefer to use the typed API [`Self::get`] where possible and only
    /// use this in cases where the actual component types are not known at
    /// compile time.**
    ///
    /// Unlike [`FilteredEntityMut::get`], this returns a raw pointer to the component,
    /// which is only valid while the [`FilteredEntityMut`] is alive.
    #[inline]
    pub fn get_by_id(&self, component_id: ComponentId) -> Option<Ptr<'_>> {
        self.as_readonly().get_by_id(component_id)
    }

    /// Gets a [`MutUntyped`] of the component of the given [`ComponentId`] from the entity.
    ///
    /// **You should prefer to use the typed API [`Self::get_mut`] where possible and only
    /// use this in cases where the actual component types are not known at
    /// compile time.**
    ///
    /// Unlike [`FilteredEntityMut::get_mut`], this returns a raw pointer to the component,
    /// which is only valid while the [`FilteredEntityMut`] is alive.
    #[inline]
    pub fn get_mut_by_id(&mut self, component_id: ComponentId) -> Option<MutUntyped<'_>> {
        // SAFETY: We have write access so we must have the component
        self.access.has_write(component_id).then(|| unsafe {
            self.entity
                .get_mut_by_id(component_id)
                .debug_checked_unwrap()
        })
    }
}

/// Inserts a dynamic [`Bundle`] into the entity.
///
/// # Safety
///
/// - [`OwningPtr`] and [`StorageType`] iterators must correspond to the
/// [`BundleInfo`] used to construct [`BundleInserter`]
/// - [`Entity`] must correspond to [`EntityLocation`]
unsafe fn insert_dynamic_bundle<
    'a,
    I: Iterator<Item = OwningPtr<'a>>,
    S: Iterator<Item = StorageType>,
>(
    mut bundle_inserter: BundleInserter<'_>,
    entity: Entity,
    location: EntityLocation,
    components: I,
    storage_types: S,
) -> EntityLocation {
    struct DynamicInsertBundle<'a, I: Iterator<Item = (StorageType, OwningPtr<'a>)>> {
        components: I,
    }

    impl<'a, I: Iterator<Item = (StorageType, OwningPtr<'a>)>> DynamicBundle
        for DynamicInsertBundle<'a, I>
    {
        fn get_components(self, func: &mut impl FnMut(StorageType, OwningPtr<'_>)) {
            self.components.for_each(|(t, ptr)| func(t, ptr));
        }
    }

    let bundle = DynamicInsertBundle {
        components: storage_types.zip(components),
    };

    // SAFETY: location matches current entity.
    unsafe { bundle_inserter.insert(entity, location, bundle) }
}

/// Removes a bundle from the given archetype and returns the resulting archetype (or None if the
/// removal was invalid). in the event that adding the given bundle does not result in an Archetype
/// change. Results are cached in the Archetype Graph to avoid redundant work.
/// if `intersection` is false, attempting to remove a bundle with components _not_ contained in the
/// current archetype will fail, returning None. if `intersection` is true, components in the bundle
/// but not in the current archetype will be ignored
///
/// # Safety
/// `archetype_id` must exist and components in `bundle_info` must exist
unsafe fn remove_bundle_from_archetype(
    archetypes: &mut Archetypes,
    storages: &mut Storages,
    components: &Components,
    observers: &Observers,
    archetype_id: ArchetypeId,
    bundle_info: &BundleInfo,
    intersection: bool,
) -> Option<ArchetypeId> {
    // check the archetype graph to see if the Bundle has been removed from this archetype in the
    // past
    let remove_bundle_result = {
        let edges = archetypes[archetype_id].edges();
        if intersection {
            edges.get_remove_bundle(bundle_info.id())
        } else {
            edges.get_take_bundle(bundle_info.id())
        }
    };
    let result = if let Some(result) = remove_bundle_result {
        // this Bundle removal result is cached. just return that!
        result
    } else {
        let mut next_table_components;
        let mut next_sparse_set_components;
        let next_table_id;
        {
            let current_archetype = &mut archetypes[archetype_id];
            let mut removed_table_components = Vec::new();
            let mut removed_sparse_set_components = Vec::new();
            for component_id in bundle_info.components().iter().cloned() {
                if current_archetype.contains(component_id) {
                    // SAFETY: bundle components were already initialized by bundles.get_info
                    let component_info = components.get_info_unchecked(component_id);
                    match component_info.storage_type() {
                        StorageType::Table => removed_table_components.push(component_id),
                        StorageType::SparseSet => removed_sparse_set_components.push(component_id),
                    }
                } else if !intersection {
                    // a component in the bundle was not present in the entity's archetype, so this
                    // removal is invalid cache the result in the archetype
                    // graph
                    current_archetype
                        .edges_mut()
                        .insert_take_bundle(bundle_info.id(), None);
                    return None;
                }
            }

            // sort removed components so we can do an efficient "sorted remove". archetype
            // components are already sorted
            removed_table_components.sort();
            removed_sparse_set_components.sort();
            next_table_components = current_archetype.table_components().collect();
            next_sparse_set_components = current_archetype.sparse_set_components().collect();
            sorted_remove(&mut next_table_components, &removed_table_components);
            sorted_remove(
                &mut next_sparse_set_components,
                &removed_sparse_set_components,
            );

            next_table_id = if removed_table_components.is_empty() {
                current_archetype.table_id()
            } else {
                // SAFETY: all components in next_table_components exist
                storages
                    .tables
                    .get_id_or_insert(&next_table_components, components)
            };
        }

        let new_archetype_id = archetypes.get_id_or_insert(
            components,
            observers,
            next_table_id,
            next_table_components,
            next_sparse_set_components,
        );
        Some(new_archetype_id)
    };
    let current_archetype = &mut archetypes[archetype_id];
    // cache the result in an edge
    if intersection {
        current_archetype
            .edges_mut()
            .insert_remove_bundle(bundle_info.id(), result);
    } else {
        current_archetype
            .edges_mut()
            .insert_take_bundle(bundle_info.id(), result);
    }
    result
}

fn sorted_remove<T: Eq + Ord + Copy>(source: &mut Vec<T>, remove: &[T]) {
    let mut remove_index = 0;
    source.retain(|value| {
        while remove_index < remove.len() && *value > remove[remove_index] {
            remove_index += 1;
        }

        if remove_index < remove.len() {
            *value != remove[remove_index]
        } else {
            true
        }
    });
}

/// Moves component data out of storage.
///
/// This function leaves the underlying memory unchanged, but the component behind
/// returned pointer is semantically owned by the caller and will not be dropped in its original location.
/// Caller is responsible to drop component data behind returned pointer.
///
/// # Safety
/// - `location.table_row` must be in bounds of column of component id `component_id`
/// - `component_id` must be valid
/// - `components` must come from the same world as `self`
/// - The relevant table row **must be removed** by the caller once all components are taken, without dropping the value
#[inline]
pub(crate) unsafe fn take_component<'a>(
    storages: &'a mut Storages,
    components: &Components,
    removed_components: &mut RemovedComponentEvents,
    component_id: ComponentId,
    entity: Entity,
    location: EntityLocation,
) -> OwningPtr<'a> {
    // SAFETY: caller promises component_id to be valid
    let component_info = components.get_info_unchecked(component_id);
    removed_components.send(component_id, entity);
    match component_info.storage_type() {
        StorageType::Table => {
            let table = &mut storages.tables[location.table_id];
            let components = table.get_column_mut(component_id).unwrap();
            // SAFETY:
            // - archetypes only store valid table_rows
            // - index is in bounds as promised by caller
            // - promote is safe because the caller promises to remove the table row without dropping it immediately afterwards
            components
                .get_data_unchecked_mut(location.table_row)
                .promote()
        }
        StorageType::SparseSet => storages
            .sparse_sets
            .get_mut(component_id)
            .unwrap()
            .remove_and_forget(entity)
            .unwrap(),
    }
}

#[cfg(test)]
mod tests {
    use bevy_ptr::OwningPtr;
    use std::panic::AssertUnwindSafe;

    use crate::{self as bevy_ecs, component::ComponentId, prelude::*, system::assert_is_system};

    #[test]
    fn sorted_remove() {
        let mut a = vec![1, 2, 3, 4, 5, 6, 7];
        let b = vec![1, 2, 3, 5, 7];
        super::sorted_remove(&mut a, &b);

        assert_eq!(a, vec![4, 6]);

        let mut a = vec![1];
        let b = vec![1];
        super::sorted_remove(&mut a, &b);

        assert_eq!(a, vec![]);

        let mut a = vec![1];
        let b = vec![2];
        super::sorted_remove(&mut a, &b);

        assert_eq!(a, vec![1]);
    }

    #[derive(Component, Clone, Copy, Debug, PartialEq)]
    struct TestComponent(u32);

    #[derive(Component, Clone, Copy, Debug, PartialEq)]
    #[component(storage = "SparseSet")]
    struct TestComponent2(u32);

    #[test]
    fn entity_ref_get_by_id() {
        let mut world = World::new();
        let entity = world.spawn(TestComponent(42)).id();
        let component_id = world
            .components()
            .get_id(std::any::TypeId::of::<TestComponent>())
            .unwrap();

        let entity = world.entity(entity);
        let test_component = entity.get_by_id(component_id).unwrap();
        // SAFETY: points to a valid `TestComponent`
        let test_component = unsafe { test_component.deref::<TestComponent>() };

        assert_eq!(test_component.0, 42);
    }

    #[test]
    fn entity_mut_get_by_id() {
        let mut world = World::new();
        let entity = world.spawn(TestComponent(42)).id();
        let component_id = world
            .components()
            .get_id(std::any::TypeId::of::<TestComponent>())
            .unwrap();

        let mut entity_mut = world.entity_mut(entity);
        let mut test_component = entity_mut.get_mut_by_id(component_id).unwrap();
        {
            test_component.set_changed();
            let test_component =
                // SAFETY: `test_component` has unique access of the `EntityWorldMut` and is not used afterwards
                unsafe { test_component.into_inner().deref_mut::<TestComponent>() };
            test_component.0 = 43;
        }

        let entity = world.entity(entity);
        let test_component = entity.get_by_id(component_id).unwrap();
        // SAFETY: `TestComponent` is the correct component type
        let test_component = unsafe { test_component.deref::<TestComponent>() };

        assert_eq!(test_component.0, 43);
    }

    #[test]
    fn entity_ref_get_by_id_invalid_component_id() {
        let invalid_component_id = ComponentId::new(usize::MAX);

        let mut world = World::new();
        let entity = world.spawn_empty().id();
        let entity = world.entity(entity);
        assert!(entity.get_by_id(invalid_component_id).is_none());
    }

    #[test]
    fn entity_mut_get_by_id_invalid_component_id() {
        let invalid_component_id = ComponentId::new(usize::MAX);

        let mut world = World::new();
        let mut entity = world.spawn_empty();
        assert!(entity.get_by_id(invalid_component_id).is_none());
        assert!(entity.get_mut_by_id(invalid_component_id).is_none());
    }

    // regression test for https://github.com/bevyengine/bevy/pull/7387
    #[test]
    fn entity_mut_world_scope_panic() {
        let mut world = World::new();

        let mut entity = world.spawn_empty();
        let old_location = entity.location();
        let id = entity.id();
        let res = std::panic::catch_unwind(AssertUnwindSafe(|| {
            entity.world_scope(|w| {
                // Change the entity's `EntityLocation`, which invalidates the original `EntityWorldMut`.
                // This will get updated at the end of the scope.
                w.entity_mut(id).insert(TestComponent(0));

                // Ensure that the entity location still gets updated even in case of a panic.
                panic!("this should get caught by the outer scope")
            });
        }));
        assert!(res.is_err());

        // Ensure that the location has been properly updated.
        assert_ne!(entity.location(), old_location);
    }

    // regression test for https://github.com/bevyengine/bevy/pull/7805
    #[test]
    fn removing_sparse_updates_archetype_row() {
        #[derive(Component, PartialEq, Debug)]
        struct Dense(u8);

        #[derive(Component)]
        #[component(storage = "SparseSet")]
        struct Sparse;

        let mut world = World::new();
        let e1 = world.spawn((Dense(0), Sparse)).id();
        let e2 = world.spawn((Dense(1), Sparse)).id();

        world.entity_mut(e1).remove::<Sparse>();
        assert_eq!(world.entity(e2).get::<Dense>().unwrap(), &Dense(1));
    }

    // regression test for https://github.com/bevyengine/bevy/pull/7805
    #[test]
    fn removing_dense_updates_table_row() {
        #[derive(Component, PartialEq, Debug)]
        struct Dense(u8);

        #[derive(Component)]
        #[component(storage = "SparseSet")]
        struct Sparse;

        let mut world = World::new();
        let e1 = world.spawn((Dense(0), Sparse)).id();
        let e2 = world.spawn((Dense(1), Sparse)).id();

        world.entity_mut(e1).remove::<Dense>();
        assert_eq!(world.entity(e2).get::<Dense>().unwrap(), &Dense(1));
    }

    // Test that calling retain with `()` removes all components.
    #[test]
    fn retain_nothing() {
        #[derive(Component)]
        struct Marker<const N: usize>;

        let mut world = World::new();
        let ent = world.spawn((Marker::<1>, Marker::<2>, Marker::<3>)).id();

        world.entity_mut(ent).retain::<()>();
        assert_eq!(world.entity(ent).archetype().components().next(), None);
    }

    // Test removing some components with `retain`, including components not on the entity.
    #[test]
    fn retain_some_components() {
        #[derive(Component)]
        struct Marker<const N: usize>;

        let mut world = World::new();
        let ent = world.spawn((Marker::<1>, Marker::<2>, Marker::<3>)).id();

        world.entity_mut(ent).retain::<(Marker<2>, Marker<4>)>();
        // Check that marker 2 was retained.
        assert!(world.entity(ent).get::<Marker<2>>().is_some());
        // Check that only marker 2 was retained.
        assert_eq!(
            world
                .entity(ent)
                .archetype()
                .components()
                .collect::<Vec<_>>()
                .len(),
            1
        );
    }

    // regression test for https://github.com/bevyengine/bevy/pull/7805
    #[test]
    fn inserting_sparse_updates_archetype_row() {
        #[derive(Component, PartialEq, Debug)]
        struct Dense(u8);

        #[derive(Component)]
        #[component(storage = "SparseSet")]
        struct Sparse;

        let mut world = World::new();
        let e1 = world.spawn(Dense(0)).id();
        let e2 = world.spawn(Dense(1)).id();

        world.entity_mut(e1).insert(Sparse);
        assert_eq!(world.entity(e2).get::<Dense>().unwrap(), &Dense(1));
    }

    // regression test for https://github.com/bevyengine/bevy/pull/7805
    #[test]
    fn inserting_dense_updates_archetype_row() {
        #[derive(Component, PartialEq, Debug)]
        struct Dense(u8);

        #[derive(Component)]
        struct Dense2;

        #[derive(Component)]
        #[component(storage = "SparseSet")]
        struct Sparse;

        let mut world = World::new();
        let e1 = world.spawn(Dense(0)).id();
        let e2 = world.spawn(Dense(1)).id();

        world.entity_mut(e1).insert(Sparse).remove::<Sparse>();

        // archetype with [e2, e1]
        // table with [e1, e2]

        world.entity_mut(e2).insert(Dense2);

        assert_eq!(world.entity(e1).get::<Dense>().unwrap(), &Dense(0));
    }

    #[test]
    fn inserting_dense_updates_table_row() {
        #[derive(Component, PartialEq, Debug)]
        struct Dense(u8);

        #[derive(Component)]
        struct Dense2;

        #[derive(Component)]
        #[component(storage = "SparseSet")]
        struct Sparse;

        let mut world = World::new();
        let e1 = world.spawn(Dense(0)).id();
        let e2 = world.spawn(Dense(1)).id();

        world.entity_mut(e1).insert(Sparse).remove::<Sparse>();

        // archetype with [e2, e1]
        // table with [e1, e2]

        world.entity_mut(e1).insert(Dense2);

        assert_eq!(world.entity(e2).get::<Dense>().unwrap(), &Dense(1));
    }

    // regression test for https://github.com/bevyengine/bevy/pull/7805
    #[test]
    fn despawning_entity_updates_archetype_row() {
        #[derive(Component, PartialEq, Debug)]
        struct Dense(u8);

        #[derive(Component)]
        #[component(storage = "SparseSet")]
        struct Sparse;

        let mut world = World::new();
        let e1 = world.spawn(Dense(0)).id();
        let e2 = world.spawn(Dense(1)).id();

        world.entity_mut(e1).insert(Sparse).remove::<Sparse>();

        // archetype with [e2, e1]
        // table with [e1, e2]

        world.entity_mut(e2).despawn();

        assert_eq!(world.entity(e1).get::<Dense>().unwrap(), &Dense(0));
    }

    // regression test for https://github.com/bevyengine/bevy/pull/7805
    #[test]
    fn despawning_entity_updates_table_row() {
        #[derive(Component, PartialEq, Debug)]
        struct Dense(u8);

        #[derive(Component)]
        #[component(storage = "SparseSet")]
        struct Sparse;

        let mut world = World::new();
        let e1 = world.spawn(Dense(0)).id();
        let e2 = world.spawn(Dense(1)).id();

        world.entity_mut(e1).insert(Sparse).remove::<Sparse>();

        // archetype with [e2, e1]
        // table with [e1, e2]

        world.entity_mut(e1).despawn();

        assert_eq!(world.entity(e2).get::<Dense>().unwrap(), &Dense(1));
    }

    #[test]
    fn entity_mut_insert_by_id() {
        let mut world = World::new();
        let test_component_id = world.init_component::<TestComponent>();

        let mut entity = world.spawn_empty();
        OwningPtr::make(TestComponent(42), |ptr| {
            // SAFETY: `ptr` matches the component id
            unsafe { entity.insert_by_id(test_component_id, ptr) };
        });

        let components: Vec<_> = world.query::<&TestComponent>().iter(&world).collect();

        assert_eq!(components, vec![&TestComponent(42)]);

        // Compare with `insert_bundle_by_id`

        let mut entity = world.spawn_empty();
        OwningPtr::make(TestComponent(84), |ptr| {
            // SAFETY: `ptr` matches the component id
            unsafe { entity.insert_by_ids(&[test_component_id], vec![ptr].into_iter()) };
        });

        let components: Vec<_> = world.query::<&TestComponent>().iter(&world).collect();

        assert_eq!(components, vec![&TestComponent(42), &TestComponent(84)]);
    }

    #[test]
    fn entity_mut_insert_bundle_by_id() {
        let mut world = World::new();
        let test_component_id = world.init_component::<TestComponent>();
        let test_component_2_id = world.init_component::<TestComponent2>();

        let component_ids = [test_component_id, test_component_2_id];
        let test_component_value = TestComponent(42);
        let test_component_2_value = TestComponent2(84);

        let mut entity = world.spawn_empty();
        OwningPtr::make(test_component_value, |ptr1| {
            OwningPtr::make(test_component_2_value, |ptr2| {
                // SAFETY: `ptr1` and `ptr2` match the component ids
                unsafe { entity.insert_by_ids(&component_ids, vec![ptr1, ptr2].into_iter()) };
            });
        });

        let dynamic_components: Vec<_> = world
            .query::<(&TestComponent, &TestComponent2)>()
            .iter(&world)
            .collect();

        assert_eq!(
            dynamic_components,
            vec![(&TestComponent(42), &TestComponent2(84))]
        );

        // Compare with `World` generated using static type equivalents
        let mut static_world = World::new();

        static_world.spawn((test_component_value, test_component_2_value));
        let static_components: Vec<_> = static_world
            .query::<(&TestComponent, &TestComponent2)>()
            .iter(&static_world)
            .collect();

        assert_eq!(dynamic_components, static_components);
    }

    #[derive(Component)]
    struct A;

    #[derive(Resource)]
    struct R;

    #[test]
    fn disjoint_access() {
        fn disjoint_readonly(_: Query<EntityMut, With<A>>, _: Query<EntityRef, Without<A>>) {}

        fn disjoint_mutable(_: Query<EntityMut, With<A>>, _: Query<EntityMut, Without<A>>) {}

        assert_is_system(disjoint_readonly);
        assert_is_system(disjoint_mutable);
    }

    #[test]
    fn ref_compatible() {
        fn borrow_system(_: Query<(EntityRef, &A)>, _: Query<&A>) {}

        assert_is_system(borrow_system);
    }

    #[test]
    fn ref_compatible_with_resource() {
        fn borrow_system(_: Query<EntityRef>, _: Res<R>) {}

        assert_is_system(borrow_system);
    }

    #[test]
    #[ignore] // This should pass, but it currently fails due to limitations in our access model.
    fn ref_compatible_with_resource_mut() {
        fn borrow_system(_: Query<EntityRef>, _: ResMut<R>) {}

        assert_is_system(borrow_system);
    }

    #[test]
    #[should_panic]
    fn ref_incompatible_with_mutable_component() {
        fn incompatible_system(_: Query<(EntityRef, &mut A)>) {}

        assert_is_system(incompatible_system);
    }

    #[test]
    #[should_panic]
    fn ref_incompatible_with_mutable_query() {
        fn incompatible_system(_: Query<EntityRef>, _: Query<&mut A>) {}

        assert_is_system(incompatible_system);
    }

    #[test]
    fn mut_compatible_with_entity() {
        fn borrow_mut_system(_: Query<(Entity, EntityMut)>) {}

        assert_is_system(borrow_mut_system);
    }

    #[test]
    #[ignore] // This should pass, but it currently fails due to limitations in our access model.
    fn mut_compatible_with_resource() {
        fn borrow_mut_system(_: Res<R>, _: Query<EntityMut>) {}

        assert_is_system(borrow_mut_system);
    }

    #[test]
    #[ignore] // This should pass, but it currently fails due to limitations in our access model.
    fn mut_compatible_with_resource_mut() {
        fn borrow_mut_system(_: ResMut<R>, _: Query<EntityMut>) {}

        assert_is_system(borrow_mut_system);
    }

    #[test]
    #[should_panic]
    fn mut_incompatible_with_read_only_component() {
        fn incompatible_system(_: Query<(EntityMut, &A)>) {}

        assert_is_system(incompatible_system);
    }

    #[test]
    #[should_panic]
    fn mut_incompatible_with_mutable_component() {
        fn incompatible_system(_: Query<(EntityMut, &mut A)>) {}

        assert_is_system(incompatible_system);
    }

    #[test]
    #[should_panic]
    fn mut_incompatible_with_read_only_query() {
        fn incompatible_system(_: Query<EntityMut>, _: Query<&A>) {}

        assert_is_system(incompatible_system);
    }

    #[test]
    #[should_panic]
    fn mut_incompatible_with_mutable_query() {
        fn incompatible_system(_: Query<EntityMut>, _: Query<&mut A>) {}

        assert_is_system(incompatible_system);
    }
}<|MERGE_RESOLUTION|>--- conflicted
+++ resolved
@@ -4,14 +4,11 @@
     change_detection::MutUntyped,
     component::{Component, ComponentId, ComponentTicks, Components, StorageType},
     entity::{Entities, Entity, EntityLocation},
-<<<<<<< HEAD
-    observer::{AttachObserver, EcsEvent, ObserverBuilder, ObserverCallback, Observers},
-    query::{WorldQueryData, WorldQueryFilter},
-=======
-    query::{Access, DebugCheckedUnwrap},
->>>>>>> 55b73fdf
+    observer::{AttachObserver, EcsEvent, ObserverBuilder, Observers},
+    query::{Access, QueryData, QueryFilter},
     removal_detection::RemovedComponentEvents,
     storage::Storages,
+    system::IntoObserverSystem,
     world::{Mut, World},
 };
 use bevy_ptr::{OwningPtr, Ptr};
@@ -851,31 +848,6 @@
     unsafe fn remove_bundle(&mut self, bundle: BundleId) -> EntityLocation {
         let entity = self.entity;
         let world = &mut self.world;
-<<<<<<< HEAD
-        let archetypes = &mut world.archetypes;
-        let storages = &mut world.storages;
-        let components = &mut world.components;
-
-        let bundle_id = world.bundles.init_info::<T>(components, storages);
-        // SAFETY: We just ensured this bundle exists
-        let bundle_info = unsafe { world.bundles.get_unchecked(bundle_id) };
-        let old_location = self.location;
-
-        // SAFETY: `archetype_id` exists because it is referenced in the old `EntityLocation` which is valid,
-        // components exist in `bundle_info` because `Bundles::init_info` initializes a `BundleInfo` containing all components of the bundle type `T`
-        let new_archetype_id = unsafe {
-            remove_bundle_from_archetype(
-                archetypes,
-                storages,
-                components,
-                &world.observers,
-                old_location.archetype_id,
-                bundle_info,
-                true,
-            )
-            .expect("intersections should always return a result")
-        };
-=======
         let location = self.location;
         let bundle_info = world.bundles.get_unchecked(bundle);
 
@@ -885,12 +857,12 @@
             &mut world.archetypes,
             &mut world.storages,
             &world.components,
+            &world.observers,
             location.archetype_id,
             bundle_info,
             true,
         )
         .expect("intersections should always return a result");
->>>>>>> 55b73fdf
 
         if new_archetype_id == location.archetype_id {
             return location;
@@ -1209,13 +1181,13 @@
 
     /// Creates an [`Observer`] listening for `E` events targetting this entity.
     /// In order to trigger the callback the entity must also match the query when the event is fired.
-    pub fn observe<E: EcsEvent, Q: WorldQueryData + 'static, F: WorldQueryFilter + 'static>(
+    pub fn observe<E: EcsEvent, M>(
         &mut self,
-        callback: impl ObserverCallback<E, Q, F> + 'static,
+        callback: impl IntoObserverSystem<E, M>,
     ) -> &mut Self {
         let observer = ObserverBuilder::new(self.world)
             .source(self.entity)
-            .enqueue(callback);
+            .enqueue(IntoObserverSystem::into_system(callback));
         self.world
             .ecs_event(AttachObserver(observer))
             .entity(self.entity)
