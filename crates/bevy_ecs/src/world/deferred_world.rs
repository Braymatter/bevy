use std::ops::Deref;

use crate::{
    archetype::Archetype,
    change_detection::MutUntyped,
    component::ComponentId,
    entity::{Entity, EntityLocation},
    event::{Event, EventId, Events, SendBatchIds},
    observer::{EcsEvent, EventBuilder},
    prelude::{Component, QueryState},
    query::{QueryData, QueryFilter},
    system::{Commands, Query, Resource},
};

use super::{
    unsafe_world_cell::{UnsafeEntityCell, UnsafeWorldCell},
    EntityMut, Mut, World,
};

/// A [`World`] reference that disallows structural ECS changes.
/// This includes initializing resources, registering components or spawning entities.
pub struct DeferredWorld<'w> {
    // SAFETY: Implementors must not use this reference to make structural changes
    world: UnsafeWorldCell<'w>,
}

impl<'w> Deref for DeferredWorld<'w> {
    type Target = World;

    fn deref(&self) -> &Self::Target {
        // SAFETY: Structural changes cannot be made through &World
        unsafe { self.world.world() }
    }
}

impl<'w> DeferredWorld<'w> {
    /// Reborrow self as a new instance of [`DeferredWorld`]
    #[inline]
    pub fn reborrow(&mut self) -> DeferredWorld {
        DeferredWorld { world: self.world }
    }

    /// Creates a [`Commands`] instance that pushes to the world's command queue
    #[inline]
    pub fn commands(&mut self) -> Commands {
        // SAFETY: &mut self ensure that there are no outstanding accesses to the queue
        let queue = unsafe { self.world.get_command_queue() };
        Commands::new_from_entities(queue, self.world.entities())
    }

    /// Retrieves a mutable reference to the given `entity`'s [`Component`] of the given type.
    /// Returns `None` if the `entity` does not have a [`Component`] of the given type.
    #[inline]
    pub fn get_mut<T: Component>(&mut self, entity: Entity) -> Option<Mut<T>> {
        // SAFETY: &mut self ensure that there are no outstanding accesses to the component
        unsafe { self.world.get_entity(entity)?.get_mut() }
    }

    /// Retrieves an [`EntityMut`] that exposes read and write operations for the given `entity`.
<<<<<<< HEAD
    /// Returns [`None`] if the `entity` does not exist.
    /// Instead of unwrapping the value returned from this function, prefer [`Self::entity_mut`].
    #[inline]
    pub fn get_entity_mut(&mut self, entity: Entity) -> Option<EntityMut> {
        let location = self.entities.get(entity)?;
        // SAFETY: if the Entity is invalid, the function returns early.
        // Additionally, Entities::get(entity) returns the correct EntityLocation if the entity exists.
        let entity_cell = UnsafeEntityCell::new(self.as_unsafe_world_cell(), entity, location);
        // SAFETY: The UnsafeEntityCell has read access to the entire world.
        let entity_ref = unsafe { EntityMut::new(entity_cell) };
        Some(entity_ref)
    }

    /// Retrieves an [`EntityMut`] that exposes read and write operations for the given `entity`.
    /// This will panic if the `entity` does not exist. Use [`Self::get_entity_mut`] if you want
    /// to check for entity existence instead of implicitly panic-ing.
    #[inline]
    pub fn entity_mut(&mut self, entity: Entity) -> EntityMut {
        #[inline(never)]
        #[cold]
=======
    /// This will panic if the `entity` does not exist. Use [`Self::get_entity_mut`] if you want
    /// to check for entity existence instead of implicitly panic-ing.
    #[inline]
    #[track_caller]
    pub fn entity_mut(&mut self, entity: Entity) -> EntityMut {
        #[inline(never)]
        #[cold]
        #[track_caller]
>>>>>>> 55b73fdf
        fn panic_no_entity(entity: Entity) -> ! {
            panic!("Entity {entity:?} does not exist");
        }

        match self.get_entity_mut(entity) {
            Some(entity) => entity,
            None => panic_no_entity(entity),
        }
    }

<<<<<<< HEAD
=======
    /// Retrieves an [`EntityMut`] that exposes read and write operations for the given `entity`.
    /// Returns [`None`] if the `entity` does not exist.
    /// Instead of unwrapping the value returned from this function, prefer [`Self::entity_mut`].
    #[inline]
    pub fn get_entity_mut(&mut self, entity: Entity) -> Option<EntityMut> {
        let location = self.entities.get(entity)?;
        // SAFETY: `entity` exists and `location` is that entity's location
        Some(unsafe { EntityMut::new(UnsafeEntityCell::new(self.world, entity, location)) })
    }

>>>>>>> 55b73fdf
    /// Returns [`Query`] for the given [`QueryState`], which is used to efficiently
    /// run queries on the [`World`] by storing and reusing the [`QueryState`].
    ///
    /// # Panics
    /// If state is from a different world then self
    #[inline]
    pub fn query<'s, D: QueryData, F: QueryFilter>(
        &'w mut self,
        state: &'s mut QueryState<D, F>,
    ) -> Query<'w, 's, D, F> {
        state.validate_world(self.world.id());
        state.update_archetypes(self);
        // SAFETY: We ran validate_world to ensure our state matches
        unsafe {
            let world_cell = self.world;
            Query::new(
                world_cell,
                state,
                world_cell.last_change_tick(),
                world_cell.change_tick(),
                false,
            )
        }
    }

    /// Gets a mutable reference to the resource of the given type
    ///
    /// # Panics
    ///
    /// Panics if the resource does not exist.
    /// Use [`get_resource_mut`](World::get_resource_mut) instead if you want to handle this case.
    ///
    /// If you want to instead insert a value if the resource does not exist,
    /// use [`get_resource_or_insert_with`](World::get_resource_or_insert_with).
    #[inline]
    #[track_caller]
    pub fn resource_mut<R: Resource>(&mut self) -> Mut<'_, R> {
        match self.get_resource_mut() {
            Some(x) => x,
            None => panic!(
                "Requested resource {} does not exist in the `World`. 
                Did you forget to add it using `app.insert_resource` / `app.init_resource`? 
                Resources are also implicitly added via `app.add_event`,
                and can be added by plugins.",
                std::any::type_name::<R>()
            ),
        }
    }

    /// Gets a mutable reference to the resource of the given type if it exists
    #[inline]
    pub fn get_resource_mut<R: Resource>(&mut self) -> Option<Mut<'_, R>> {
        // SAFETY: &mut self ensure that there are no outstanding accesses to the resource
        unsafe { self.world.get_resource_mut() }
    }

    /// Gets a mutable reference to the non-send resource of the given type, if it exists.
    ///
    /// # Panics
    ///
    /// Panics if the resource does not exist.
    /// Use [`get_non_send_resource_mut`](World::get_non_send_resource_mut) instead if you want to handle this case.
    ///
    /// This function will panic if it isn't called from the same thread that the resource was inserted from.
    #[inline]
    #[track_caller]
    pub fn non_send_resource_mut<R: 'static>(&mut self) -> Mut<'_, R> {
        match self.get_non_send_resource_mut() {
            Some(x) => x,
            None => panic!(
                "Requested non-send resource {} does not exist in the `World`. 
                Did you forget to add it using `app.insert_non_send_resource` / `app.init_non_send_resource`? 
                Non-send resources can also be be added by plugins.",
                std::any::type_name::<R>()
            ),
        }
    }

    /// Gets a mutable reference to the non-send resource of the given type, if it exists.
    /// Otherwise returns `None`.
    ///
    /// # Panics
    /// This function will panic if it isn't called from the same thread that the resource was inserted from.
    #[inline]
    pub fn get_non_send_resource_mut<R: 'static>(&mut self) -> Option<Mut<'_, R>> {
        // SAFETY: &mut self ensure that there are no outstanding accesses to the resource
        unsafe { self.world.get_non_send_resource_mut() }
    }

    /// Sends an [`Event`].
    /// This method returns the [ID](`EventId`) of the sent `event`,
    /// or [`None`] if the `event` could not be sent.
    #[inline]
    pub fn send_event<E: Event>(&mut self, event: E) -> Option<EventId<E>> {
        self.send_event_batch(std::iter::once(event))?.next()
    }

    /// Sends the default value of the [`Event`] of type `E`.
    /// This method returns the [ID](`EventId`) of the sent `event`,
    /// or [`None`] if the `event` could not be sent.
    #[inline]
    pub fn send_event_default<E: Event + Default>(&mut self) -> Option<EventId<E>> {
        self.send_event(E::default())
    }

    /// Sends a batch of [`Event`]s from an iterator.
    /// This method returns the [IDs](`EventId`) of the sent `events`,
    /// or [`None`] if the `event` could not be sent.
    #[inline]
    pub fn send_event_batch<E: Event>(
        &mut self,
        events: impl IntoIterator<Item = E>,
    ) -> Option<SendBatchIds<E>> {
        let Some(mut events_resource) = self.get_resource_mut::<Events<E>>() else {
            bevy_utils::tracing::error!(
                "Unable to send event `{}`\n\tEvent must be added to the app with `add_event()`\n\thttps://docs.rs/bevy/*/bevy/app/struct.App.html#method.add_event ",
                std::any::type_name::<E>()
            );
            return None;
        };
        Some(events_resource.send_batch(events))
    }

    /// Gets a pointer to the resource with the id [`ComponentId`] if it exists.
    /// The returned pointer may be used to modify the resource, as long as the mutable borrow
    /// of the [`World`] is still valid.
    ///
    /// **You should prefer to use the typed API [`World::get_resource_mut`] where possible and only
    /// use this in cases where the actual types are not known at compile time.**
    #[inline]
    pub fn get_resource_mut_by_id(&mut self, component_id: ComponentId) -> Option<MutUntyped<'_>> {
        // SAFETY: &mut self ensure that there are no outstanding accesses to the resource
        unsafe { self.world.get_resource_mut_by_id(component_id) }
    }

    /// Gets a `!Send` resource to the resource with the id [`ComponentId`] if it exists.
    /// The returned pointer may be used to modify the resource, as long as the mutable borrow
    /// of the [`World`] is still valid.
    ///
    /// **You should prefer to use the typed API [`World::get_resource_mut`] where possible and only
    /// use this in cases where the actual types are not known at compile time.**
    ///
    /// # Panics
    /// This function will panic if it isn't called from the same thread that the resource was inserted from.
    #[inline]
    pub fn get_non_send_mut_by_id(&mut self, component_id: ComponentId) -> Option<MutUntyped<'_>> {
        // SAFETY: &mut self ensure that there are no outstanding accesses to the resource
        unsafe { self.world.get_non_send_resource_mut_by_id(component_id) }
    }

    /// Retrieves a mutable untyped reference to the given `entity`'s [`Component`] of the given [`ComponentId`].
    /// Returns `None` if the `entity` does not have a [`Component`] of the given type.
    ///
    /// **You should prefer to use the typed API [`World::get_mut`] where possible and only
    /// use this in cases where the actual types are not known at compile time.**
    #[inline]
    pub fn get_mut_by_id(
        &mut self,
        entity: Entity,
        component_id: ComponentId,
    ) -> Option<MutUntyped<'_>> {
        // SAFETY: &mut self ensure that there are no outstanding accesses to the resource
        unsafe { self.world.get_entity(entity)?.get_mut_by_id(component_id) }
    }

    /// Triggers all `OnAdd` hooks and observers for [`ComponentId`] in target.
    ///
    /// # Safety
    /// Caller must ensure [`ComponentId`] in target exist in self.
    #[inline]
    pub(crate) unsafe fn trigger_on_add(
        &mut self,
        archetype: &Archetype,
        entity: Entity,
        targets: impl Iterator<Item = ComponentId>,
    ) {
        if archetype.has_add_hook() {
            for component_id in targets {
                // SAFETY: Caller ensures that these components exist
                let hooks = unsafe { self.components().get_info_unchecked(component_id) }.hooks();
                if let Some(hook) = hooks.on_add {
                    hook(DeferredWorld { world: self.world }, entity, component_id);
                }
            }
        }
    }

    /// Triggers all `OnInsert` hooks and observers for [`ComponentId`] in target.
    ///
    /// # Safety
    /// Caller must ensure [`ComponentId`] in target exist in self.
    #[inline]
    pub(crate) unsafe fn trigger_on_insert(
        &mut self,
        archetype: &Archetype,
        entity: Entity,
        targets: impl Iterator<Item = ComponentId>,
    ) {
        if archetype.has_insert_hook() {
            for component_id in targets {
                // SAFETY: Caller ensures that these components exist
                let hooks = unsafe { self.components().get_info_unchecked(component_id) }.hooks();
                if let Some(hook) = hooks.on_insert {
                    hook(DeferredWorld { world: self.world }, entity, component_id);
                }
            }
        }
    }

    /// Triggers all `OnRemove` hooks  for [`ComponentId`] in target.
    ///
    /// # Safety
    /// Caller must ensure [`ComponentId`] in target exist in self.
    #[inline]
    pub(crate) unsafe fn trigger_on_remove(
        &mut self,
        archetype: &Archetype,
        entity: Entity,
        targets: impl Iterator<Item = ComponentId>,
    ) {
        if archetype.has_remove_hook() {
            for component_id in targets {
                // SAFETY: Caller ensures that these components exist
                let hooks =
                    unsafe { self.world.components().get_info_unchecked(component_id) }.hooks();
                if let Some(hook) = hooks.on_remove {
                    hook(DeferredWorld { world: self.world }, entity, component_id);
                }
            }
        }
    }

    /// Triggers all event observers for [`ComponentId`] in target.
    ///
    /// # Safety
    /// Caller must ensure [`ComponentId`] in target exist in self.
    #[inline]
    pub(crate) unsafe fn trigger_observers(
        &mut self,
        event: ComponentId,
        target: Entity,
        location: EntityLocation,
        components: impl Iterator<Item = ComponentId>,
    ) {
        let (world, observers) = unsafe {
            let world = self.as_unsafe_world_cell();
            world.world_mut().last_event_id += 1;
            (world.into_deferred(), &world.world().observers)
        };
        observers.invoke(event, target, location, components, world, &mut ());
    }

    /// Triggers all event observers for [`ComponentId`] in target.
    ///
    /// # Safety
    /// Caller must ensure [`ComponentId`] in target exist in self.
    #[inline]
    pub(crate) unsafe fn trigger_observers_with_data<E>(
        &mut self,
        event: ComponentId,
        target: Entity,
        location: EntityLocation,
        components: impl Iterator<Item = ComponentId>,
        data: &mut E,
    ) {
        let (world, observers) = unsafe {
            let world = self.as_unsafe_world_cell();
            world.world_mut().last_event_id += 1;
            (world.into_deferred(), &world.world().observers)
        };
        observers.invoke(event, target, location, components, world, data);
    }

    /// Constructs an [`EventBuilder`] for an [`EcsEvent`].
    pub fn ecs_event<E: EcsEvent>(&mut self, data: E) -> EventBuilder<E> {
        EventBuilder::new(data, self.reborrow())
    }

    #[inline]
    pub(crate) fn as_unsafe_world_cell(&mut self) -> UnsafeWorldCell {
        self.world
    }
}

impl<'w> UnsafeWorldCell<'w> {
    /// Turn self into a [`DeferredWorld`]
    ///
    /// # Safety
    /// Caller must ensure there are no outstanding mutable references to world and no
    /// outstanding references to the world's command queue, resource or component data
    #[inline]
    pub unsafe fn into_deferred(self) -> DeferredWorld<'w> {
        DeferredWorld { world: self }
    }
}

impl<'w> From<&'w mut World> for DeferredWorld<'w> {
    fn from(world: &'w mut World) -> DeferredWorld<'w> {
        DeferredWorld {
            world: world.as_unsafe_world_cell(),
        }
    }
}<|MERGE_RESOLUTION|>--- conflicted
+++ resolved
@@ -57,7 +57,6 @@
     }
 
     /// Retrieves an [`EntityMut`] that exposes read and write operations for the given `entity`.
-<<<<<<< HEAD
     /// Returns [`None`] if the `entity` does not exist.
     /// Instead of unwrapping the value returned from this function, prefer [`Self::entity_mut`].
     #[inline]
@@ -78,16 +77,6 @@
     pub fn entity_mut(&mut self, entity: Entity) -> EntityMut {
         #[inline(never)]
         #[cold]
-=======
-    /// This will panic if the `entity` does not exist. Use [`Self::get_entity_mut`] if you want
-    /// to check for entity existence instead of implicitly panic-ing.
-    #[inline]
-    #[track_caller]
-    pub fn entity_mut(&mut self, entity: Entity) -> EntityMut {
-        #[inline(never)]
-        #[cold]
-        #[track_caller]
->>>>>>> 55b73fdf
         fn panic_no_entity(entity: Entity) -> ! {
             panic!("Entity {entity:?} does not exist");
         }
@@ -98,19 +87,6 @@
         }
     }
 
-<<<<<<< HEAD
-=======
-    /// Retrieves an [`EntityMut`] that exposes read and write operations for the given `entity`.
-    /// Returns [`None`] if the `entity` does not exist.
-    /// Instead of unwrapping the value returned from this function, prefer [`Self::entity_mut`].
-    #[inline]
-    pub fn get_entity_mut(&mut self, entity: Entity) -> Option<EntityMut> {
-        let location = self.entities.get(entity)?;
-        // SAFETY: `entity` exists and `location` is that entity's location
-        Some(unsafe { EntityMut::new(UnsafeEntityCell::new(self.world, entity, location)) })
-    }
-
->>>>>>> 55b73fdf
     /// Returns [`Query`] for the given [`QueryState`], which is used to efficiently
     /// run queries on the [`World`] by storing and reusing the [`QueryState`].
     ///
@@ -386,7 +362,7 @@
 
     /// Constructs an [`EventBuilder`] for an [`EcsEvent`].
     pub fn ecs_event<E: EcsEvent>(&mut self, data: E) -> EventBuilder<E> {
-        EventBuilder::new(data, self.reborrow())
+        EventBuilder::new(data, self.commands())
     }
 
     #[inline]
