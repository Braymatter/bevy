//! Defines the [`World`] and APIs for accessing it directly.

mod deferred_world;
mod entity_ref;
pub mod error;
mod spawn_batch;
pub mod unsafe_world_cell;
mod world_cell;

pub use crate::change_detection::{Mut, Ref, CHECK_TICK_THRESHOLD};
<<<<<<< HEAD
pub use deferred_world::DeferredWorld;
pub use entity_ref::{EntityMut, EntityRef, EntityWorldMut, Entry, OccupiedEntry, VacantEntry};
=======
pub use entity_ref::{
    EntityMut, EntityRef, EntityWorldMut, Entry, FilteredEntityMut, FilteredEntityRef,
    OccupiedEntry, VacantEntry,
};
>>>>>>> ea42d143
pub use spawn_batch::*;
pub use world_cell::*;

use crate::{
    archetype::{ArchetypeComponentId, ArchetypeId, ArchetypeRow, Archetypes},
    bundle::{Bundle, BundleInserter, BundleSpawner, Bundles},
    change_detection::{MutUntyped, TicksMut},
    component::{Component, ComponentDescriptor, ComponentId, ComponentInfo, Components, Tick},
    entity::{AllocAtWithoutReplacement, Entities, Entity, EntityLocation},
    event::{Event, EventId, Events, SendBatchIds},
    query::{DebugCheckedUnwrap, QueryData, QueryEntityError, QueryFilter, QueryState},
    removal_detection::RemovedComponentEvents,
    schedule::{Schedule, ScheduleLabel, Schedules},
    storage::{ResourceData, Storages},
    system::{CommandQueue, Commands, Resource},
    world::error::TryRunScheduleError,
};
use bevy_ptr::{OwningPtr, Ptr};
use bevy_utils::tracing::warn;
use std::{
    any::TypeId,
    fmt,
    mem::MaybeUninit,
    sync::atomic::{AtomicU32, Ordering},
};
mod identifier;

pub use identifier::WorldId;

use self::unsafe_world_cell::{UnsafeEntityCell, UnsafeWorldCell};

/// Stores and exposes operations on [entities](Entity), [components](Component), resources,
/// and their associated metadata.
///
/// Each [`Entity`] has a set of components. Each component can have up to one instance of each
/// component type. Entity components can be created, updated, removed, and queried using a given
/// [`World`].
///
/// For complex access patterns involving [`SystemParam`](crate::system::SystemParam),
/// consider using [`SystemState`](crate::system::SystemState).
///
/// To mutate different parts of the world simultaneously,
/// use [`World::resource_scope`] or [`SystemState`](crate::system::SystemState).
///
/// ## Resources
///
/// Worlds can also store [`Resource`]s,
/// which are unique instances of a given type that don't belong to a specific Entity.
/// There are also *non send resources*, which can only be accessed on the main thread.
/// See [`Resource`] for usage.
pub struct World {
    id: WorldId,
    pub(crate) entities: Entities,
    pub(crate) components: Components,
    pub(crate) archetypes: Archetypes,
    pub(crate) storages: Storages,
    pub(crate) bundles: Bundles,
    pub(crate) removed_components: RemovedComponentEvents,
    /// Access cache used by [`WorldCell`]. Is only accessed in the `Drop` impl of `WorldCell`.
    pub(crate) archetype_component_access: ArchetypeComponentAccess,
    pub(crate) change_tick: AtomicU32,
    pub(crate) last_change_tick: Tick,
    pub(crate) last_check_tick: Tick,
    pub(crate) command_queue: CommandQueue,
    pub(crate) flushing_commands: bool,
}

impl Default for World {
    fn default() -> Self {
        Self {
            id: WorldId::new().expect("More `bevy` `World`s have been created than is supported"),
            entities: Entities::new(),
            components: Default::default(),
            archetypes: Archetypes::new(),
            storages: Default::default(),
            bundles: Default::default(),
            removed_components: Default::default(),
            archetype_component_access: Default::default(),
            // Default value is `1`, and `last_change_tick`s default to `0`, such that changes
            // are detected on first system runs and for direct world queries.
            change_tick: AtomicU32::new(1),
            last_change_tick: Tick::new(0),
            last_check_tick: Tick::new(0),
            command_queue: CommandQueue::default(),
            flushing_commands: false,
        }
    }
}

impl World {
    /// Creates a new empty [`World`].
    ///
    /// # Panics
    ///
    /// If [`usize::MAX`] [`World`]s have been created.
    /// This guarantee allows System Parameters to safely uniquely identify a [`World`],
    /// since its [`WorldId`] is unique
    #[inline]
    pub fn new() -> World {
        World::default()
    }

    /// Retrieves this [`World`]'s unique ID
    #[inline]
    pub fn id(&self) -> WorldId {
        self.id
    }

    /// Creates a new [`UnsafeWorldCell`] view with complete read+write access.
    #[inline]
    pub fn as_unsafe_world_cell(&mut self) -> UnsafeWorldCell<'_> {
        UnsafeWorldCell::new_mutable(self)
    }

    /// Creates a new [`UnsafeWorldCell`] view with only read access to everything.
    #[inline]
    pub fn as_unsafe_world_cell_readonly(&self) -> UnsafeWorldCell<'_> {
        UnsafeWorldCell::new_readonly(self)
    }

    /// Retrieves this world's [`Entities`] collection.
    #[inline]
    pub fn entities(&self) -> &Entities {
        &self.entities
    }

    /// Retrieves this world's [`Entities`] collection mutably.
    ///
    /// # Safety
    /// Mutable reference must not be used to put the [`Entities`] data
    /// in an invalid state for this [`World`]
    #[inline]
    pub unsafe fn entities_mut(&mut self) -> &mut Entities {
        &mut self.entities
    }

    /// Retrieves this world's [`Archetypes`] collection.
    #[inline]
    pub fn archetypes(&self) -> &Archetypes {
        &self.archetypes
    }

    /// Retrieves this world's [`Components`] collection.
    #[inline]
    pub fn components(&self) -> &Components {
        &self.components
    }

    /// Retrieves this world's [`Storages`] collection.
    #[inline]
    pub fn storages(&self) -> &Storages {
        &self.storages
    }

    /// Retrieves this world's [`Bundles`] collection.
    #[inline]
    pub fn bundles(&self) -> &Bundles {
        &self.bundles
    }

    /// Retrieves this world's [`RemovedComponentEvents`] collection
    #[inline]
    pub fn removed_components(&self) -> &RemovedComponentEvents {
        &self.removed_components
    }

    /// Retrieves a [`WorldCell`], which safely enables multiple mutable World accesses at the same
    /// time, provided those accesses do not conflict with each other.
    #[inline]
    pub fn cell(&mut self) -> WorldCell<'_> {
        WorldCell::new(self)
    }

    /// Creates a new [`Commands`] instance that writes to the world's command queue
    /// Use [`World::flush_commands`] to apply all queued commands
    #[inline]
    pub fn commands(&mut self) -> Commands {
        Commands::new_from_entities(&mut self.command_queue, &self.entities)
    }

    /// Initializes a new [`Component`] type and returns the [`ComponentId`] created for it.
    pub fn init_component<T: Component>(&mut self) -> ComponentId {
        self.components.init_component::<T>(&mut self.storages)
    }

    /// Initializes a new [`Component`] type and returns a mutable reference to the [`ComponentInfo`] created for it.
    /// Primarily used for registering hooks.
    ///
    /// Will panic if `T` exists in any archetypes.
    pub fn register_component<T: Component>(&mut self) -> &mut ComponentInfo {
        let index = self.init_component::<T>();
        assert!(!self.archetypes.archetypes.iter().any(|a| a.contains(index)), "Components cannot be registered if they already exist in an archetype, use init_component if {} may already be in use", std::any::type_name::<T>());
        // SAFETY: We just created this component
        unsafe { self.components.get_info_mut(index) }
    }

    /// Initializes a new [`Component`] type and returns the [`ComponentId`] created for it.
    ///
    /// This method differs from [`World::init_component`] in that it uses a [`ComponentDescriptor`]
    /// to initialize the new component type instead of statically available type information. This
    /// enables the dynamic initialization of new component definitions at runtime for advanced use cases.
    ///
    /// While the option to initialize a component from a descriptor is useful in type-erased
    /// contexts, the standard `World::init_component` function should always be used instead
    /// when type information is available at compile time.
    pub fn init_component_with_descriptor(
        &mut self,
        descriptor: ComponentDescriptor,
    ) -> ComponentId {
        self.components
            .init_component_with_descriptor(&mut self.storages, descriptor)
    }

    /// Initializes a new [`Component`] type and returns a mutable reference to the [`ComponentInfo`] created for it.
    /// Primarily used for registering hooks.
    pub fn register_component_with_descriptor(
        &mut self,
        descriptor: ComponentDescriptor,
    ) -> &mut ComponentInfo {
        let index = self.init_component_with_descriptor(descriptor);
        // SAFETY: We just created this component
        unsafe { self.components.get_info_mut(index) }
    }

    /// Returns the [`ComponentId`] of the given [`Component`] type `T`.
    ///
    /// The returned `ComponentId` is specific to the `World` instance
    /// it was retrieved from and should not be used with another `World` instance.
    ///
    /// Returns [`None`] if the `Component` type has not yet been initialized within
    /// the `World` using [`World::init_component`].
    ///
    /// ```
    /// use bevy_ecs::prelude::*;
    ///
    /// let mut world = World::new();
    ///
    /// #[derive(Component)]
    /// struct ComponentA;
    ///
    /// let component_a_id = world.init_component::<ComponentA>();
    ///
    /// assert_eq!(component_a_id, world.component_id::<ComponentA>().unwrap())
    /// ```
    ///
    /// # See also
    ///
    /// * [`Components::component_id()`]
    /// * [`Components::get_id()`]
    #[inline]
    pub fn component_id<T: Component>(&self) -> Option<ComponentId> {
        self.components.component_id::<T>()
    }

    /// Retrieves an [`EntityRef`] that exposes read-only operations for the given `entity`.
    /// This will panic if the `entity` does not exist. Use [`World::get_entity`] if you want
    /// to check for entity existence instead of implicitly panic-ing.
    ///
    /// ```
    /// use bevy_ecs::{component::Component, world::World};
    ///
    /// #[derive(Component)]
    /// struct Position {
    ///   x: f32,
    ///   y: f32,
    /// }
    ///
    /// let mut world = World::new();
    /// let entity = world.spawn(Position { x: 0.0, y: 0.0 }).id();
    /// let position = world.entity(entity).get::<Position>().unwrap();
    /// assert_eq!(position.x, 0.0);
    /// ```
    #[inline]
    #[track_caller]
    pub fn entity(&self, entity: Entity) -> EntityRef {
        #[inline(never)]
        #[cold]
        #[track_caller]
        fn panic_no_entity(entity: Entity) -> ! {
            panic!("Entity {entity:?} does not exist");
        }

        match self.get_entity(entity) {
            Some(entity) => entity,
            None => panic_no_entity(entity),
        }
    }

    /// Retrieves an [`EntityWorldMut`] that exposes read and write operations for the given `entity`.
    /// This will panic if the `entity` does not exist. Use [`World::get_entity_mut`] if you want
    /// to check for entity existence instead of implicitly panic-ing.
    ///
    /// ```
    /// use bevy_ecs::{component::Component, world::World};
    ///
    /// #[derive(Component)]
    /// struct Position {
    ///   x: f32,
    ///   y: f32,
    /// }
    ///
    /// let mut world = World::new();
    /// let entity = world.spawn(Position { x: 0.0, y: 0.0 }).id();
    /// let mut entity_mut = world.entity_mut(entity);
    /// let mut position = entity_mut.get_mut::<Position>().unwrap();
    /// position.x = 1.0;
    /// ```
    #[inline]
    #[track_caller]
    pub fn entity_mut(&mut self, entity: Entity) -> EntityWorldMut {
        #[inline(never)]
        #[cold]
        #[track_caller]
        fn panic_no_entity(entity: Entity) -> ! {
            panic!("Entity {entity:?} does not exist");
        }

        match self.get_entity_mut(entity) {
            Some(entity) => entity,
            None => panic_no_entity(entity),
        }
    }

    /// Gets an [`EntityRef`] for multiple entities at once.
    ///
    /// # Panics
    ///
    /// If any entity does not exist in the world.
    ///
    /// # Examples
    ///
    /// ```
    /// # use bevy_ecs::prelude::*;
    /// # let mut world = World::new();
    /// # let id1 = world.spawn_empty().id();
    /// # let id2 = world.spawn_empty().id();
    /// // Getting multiple entities.
    /// let [entity1, entity2] = world.many_entities([id1, id2]);
    /// ```
    ///
    /// ```should_panic
    /// # use bevy_ecs::prelude::*;
    /// # let mut world = World::new();
    /// # let id1 = world.spawn_empty().id();
    /// # let id2 = world.spawn_empty().id();
    /// // Trying to get a despawned entity will fail.
    /// world.despawn(id2);
    /// world.many_entities([id1, id2]);
    /// ```
    pub fn many_entities<const N: usize>(&mut self, entities: [Entity; N]) -> [EntityRef<'_>; N] {
        #[inline(never)]
        #[cold]
        #[track_caller]
        fn panic_no_entity(entity: Entity) -> ! {
            panic!("Entity {entity:?} does not exist");
        }

        match self.get_many_entities(entities) {
            Ok(refs) => refs,
            Err(entity) => panic_no_entity(entity),
        }
    }

    /// Gets mutable access to multiple entities at once.
    ///
    /// # Panics
    ///
    /// If any entities do not exist in the world,
    /// or if the same entity is specified multiple times.
    ///
    /// # Examples
    ///
    /// Disjoint mutable access.
    ///
    /// ```
    /// # use bevy_ecs::prelude::*;
    /// # let mut world = World::new();
    /// # let id1 = world.spawn_empty().id();
    /// # let id2 = world.spawn_empty().id();
    /// // Disjoint mutable access.
    /// let [entity1, entity2] = world.many_entities_mut([id1, id2]);
    /// ```
    ///
    /// Trying to access the same entity multiple times will fail.
    ///
    /// ```should_panic
    /// # use bevy_ecs::prelude::*;
    /// # let mut world = World::new();
    /// # let id = world.spawn_empty().id();
    /// world.many_entities_mut([id, id]);
    /// ```
    pub fn many_entities_mut<const N: usize>(
        &mut self,
        entities: [Entity; N],
    ) -> [EntityMut<'_>; N] {
        #[inline(never)]
        #[cold]
        #[track_caller]
        fn panic_on_err(e: QueryEntityError) -> ! {
            panic!("{e}");
        }

        match self.get_many_entities_mut(entities) {
            Ok(borrows) => borrows,
            Err(e) => panic_on_err(e),
        }
    }

    /// Returns the components of an [`Entity`] through [`ComponentInfo`].
    #[inline]
    pub fn inspect_entity(&self, entity: Entity) -> Vec<&ComponentInfo> {
        let entity_location = self
            .entities()
            .get(entity)
            .unwrap_or_else(|| panic!("Entity {entity:?} does not exist"));

        let archetype = self
            .archetypes()
            .get(entity_location.archetype_id)
            .unwrap_or_else(|| {
                panic!(
                    "Archetype {:?} does not exist",
                    entity_location.archetype_id
                )
            });

        archetype
            .components()
            .filter_map(|id| self.components().get_info(id))
            .collect()
    }

    /// Returns an [`EntityWorldMut`] for the given `entity` (if it exists) or spawns one if it doesn't exist.
    /// This will return [`None`] if the `entity` exists with a different generation.
    ///
    /// # Note
    /// Spawning a specific `entity` value is rarely the right choice. Most apps should favor [`World::spawn`].
    /// This method should generally only be used for sharing entities across apps, and only when they have a
    /// scheme worked out to share an ID space (which doesn't happen by default).
    #[inline]
    pub fn get_or_spawn(&mut self, entity: Entity) -> Option<EntityWorldMut> {
        self.flush_entities();
        match self.entities.alloc_at_without_replacement(entity) {
            AllocAtWithoutReplacement::Exists(location) => {
                // SAFETY: `entity` exists and `location` is that entity's location
                Some(unsafe { EntityWorldMut::new(self, entity, location) })
            }
            AllocAtWithoutReplacement::DidNotExist => {
                // SAFETY: entity was just allocated
                Some(unsafe { self.spawn_at_empty_internal(entity) })
            }
            AllocAtWithoutReplacement::ExistsWithWrongGeneration => None,
        }
    }

    /// Retrieves an [`EntityRef`] that exposes read-only operations for the given `entity`.
    /// Returns [`None`] if the `entity` does not exist.
    /// Instead of unwrapping the value returned from this function, prefer [`World::entity`].
    ///
    /// ```
    /// use bevy_ecs::{component::Component, world::World};
    ///
    /// #[derive(Component)]
    /// struct Position {
    ///   x: f32,
    ///   y: f32,
    /// }
    ///
    /// let mut world = World::new();
    /// let entity = world.spawn(Position { x: 0.0, y: 0.0 }).id();
    /// let entity_ref = world.get_entity(entity).unwrap();
    /// let position = entity_ref.get::<Position>().unwrap();
    /// assert_eq!(position.x, 0.0);
    /// ```
    #[inline]
    pub fn get_entity(&self, entity: Entity) -> Option<EntityRef> {
        let location = self.entities.get(entity)?;
        // SAFETY: if the Entity is invalid, the function returns early.
        // Additionally, Entities::get(entity) returns the correct EntityLocation if the entity exists.
        let entity_cell =
            UnsafeEntityCell::new(self.as_unsafe_world_cell_readonly(), entity, location);
        // SAFETY: The UnsafeEntityCell has read access to the entire world.
        let entity_ref = unsafe { EntityRef::new(entity_cell) };
        Some(entity_ref)
    }

    /// Gets an [`EntityRef`] for multiple entities at once.
    ///
    /// # Errors
    ///
    /// If any entity does not exist in the world.
    ///
    /// # Examples
    ///
    /// ```
    /// # use bevy_ecs::prelude::*;
    /// # let mut world = World::new();
    /// # let id1 = world.spawn_empty().id();
    /// # let id2 = world.spawn_empty().id();
    /// // Getting multiple entities.
    /// let [entity1, entity2] = world.get_many_entities([id1, id2]).unwrap();
    ///
    /// // Trying to get a despawned entity will fail.
    /// world.despawn(id2);
    /// assert!(world.get_many_entities([id1, id2]).is_err());
    /// ```
    pub fn get_many_entities<const N: usize>(
        &self,
        entities: [Entity; N],
    ) -> Result<[EntityRef<'_>; N], Entity> {
        let mut refs = [MaybeUninit::uninit(); N];
        for (r, id) in std::iter::zip(&mut refs, entities) {
            *r = MaybeUninit::new(self.get_entity(id).ok_or(id)?);
        }

        // SAFETY: Each item was initialized in the above loop.
        let refs = refs.map(|r| unsafe { MaybeUninit::assume_init(r) });

        Ok(refs)
    }

    /// Returns an [`Entity`] iterator of current entities.
    ///
    /// This is useful in contexts where you only have read-only access to the [`World`].
    #[inline]
    pub fn iter_entities(&self) -> impl Iterator<Item = EntityRef<'_>> + '_ {
        self.archetypes.iter().flat_map(|archetype| {
            archetype
                .entities()
                .iter()
                .enumerate()
                .map(|(archetype_row, archetype_entity)| {
                    let entity = archetype_entity.id();
                    let location = EntityLocation {
                        archetype_id: archetype.id(),
                        archetype_row: ArchetypeRow::new(archetype_row),
                        table_id: archetype.table_id(),
                        table_row: archetype_entity.table_row(),
                    };

                    // SAFETY: entity exists and location accurately specifies the archetype where the entity is stored.
                    let cell = UnsafeEntityCell::new(
                        self.as_unsafe_world_cell_readonly(),
                        entity,
                        location,
                    );
                    // SAFETY: `&self` gives read access to the entire world.
                    unsafe { EntityRef::new(cell) }
                })
        })
    }

    /// Returns a mutable iterator over all entities in the `World`.
    pub fn iter_entities_mut(&mut self) -> impl Iterator<Item = EntityMut<'_>> + '_ {
        let world_cell = self.as_unsafe_world_cell();
        world_cell.archetypes().iter().flat_map(move |archetype| {
            archetype
                .entities()
                .iter()
                .enumerate()
                .map(move |(archetype_row, archetype_entity)| {
                    let entity = archetype_entity.id();
                    let location = EntityLocation {
                        archetype_id: archetype.id(),
                        archetype_row: ArchetypeRow::new(archetype_row),
                        table_id: archetype.table_id(),
                        table_row: archetype_entity.table_row(),
                    };

                    // SAFETY: entity exists and location accurately specifies the archetype where the entity is stored.
                    let cell = UnsafeEntityCell::new(world_cell, entity, location);
                    // SAFETY: We have exclusive access to the entire world. We only create one borrow for each entity,
                    // so none will conflict with one another.
                    unsafe { EntityMut::new(cell) }
                })
        })
    }

    /// Retrieves an [`EntityWorldMut`] that exposes read and write operations for the given `entity`.
    /// Returns [`None`] if the `entity` does not exist.
    /// Instead of unwrapping the value returned from this function, prefer [`World::entity_mut`].
    ///
    /// ```
    /// use bevy_ecs::{component::Component, world::World};
    ///
    /// #[derive(Component)]
    /// struct Position {
    ///   x: f32,
    ///   y: f32,
    /// }
    ///
    /// let mut world = World::new();
    /// let entity = world.spawn(Position { x: 0.0, y: 0.0 }).id();
    /// let mut entity_mut = world.get_entity_mut(entity).unwrap();
    /// let mut position = entity_mut.get_mut::<Position>().unwrap();
    /// position.x = 1.0;
    /// ```
    #[inline]
    pub fn get_entity_mut(&mut self, entity: Entity) -> Option<EntityWorldMut> {
        let location = self.entities.get(entity)?;
        // SAFETY: `entity` exists and `location` is that entity's location
        Some(unsafe { EntityWorldMut::new(self, entity, location) })
    }

    /// Gets mutable access to multiple entities.
    ///
    /// # Errors
    ///
    /// If any entities do not exist in the world,
    /// or if the same entity is specified multiple times.
    ///
    /// # Examples
    ///
    /// ```
    /// # use bevy_ecs::prelude::*;
    /// # let mut world = World::new();
    /// # let id1 = world.spawn_empty().id();
    /// # let id2 = world.spawn_empty().id();
    /// // Disjoint mutable access.
    /// let [entity1, entity2] = world.get_many_entities_mut([id1, id2]).unwrap();
    ///
    /// // Trying to access the same entity multiple times will fail.
    /// assert!(world.get_many_entities_mut([id1, id1]).is_err());
    /// ```
    pub fn get_many_entities_mut<const N: usize>(
        &mut self,
        entities: [Entity; N],
    ) -> Result<[EntityMut<'_>; N], QueryEntityError> {
        // Ensure each entity is unique.
        for i in 0..N {
            for j in 0..i {
                if entities[i] == entities[j] {
                    return Err(QueryEntityError::AliasedMutability(entities[i]));
                }
            }
        }

        // SAFETY: Each entity is unique.
        unsafe { self.get_entities_mut_unchecked(entities) }
    }

    /// # Safety
    /// `entities` must contain no duplicate [`Entity`] IDs.
    unsafe fn get_entities_mut_unchecked<const N: usize>(
        &mut self,
        entities: [Entity; N],
    ) -> Result<[EntityMut<'_>; N], QueryEntityError> {
        let world_cell = self.as_unsafe_world_cell();

        let mut cells = [MaybeUninit::uninit(); N];
        for (cell, id) in std::iter::zip(&mut cells, entities) {
            *cell = MaybeUninit::new(
                world_cell
                    .get_entity(id)
                    .ok_or(QueryEntityError::NoSuchEntity(id))?,
            );
        }
        // SAFETY: Each item was initialized in the loop above.
        let cells = cells.map(|c| unsafe { MaybeUninit::assume_init(c) });

        // SAFETY:
        // - `world_cell` has exclusive access to the entire world.
        // - The caller ensures that each entity is unique, so none
        //   of the borrows will conflict with one another.
        let borrows = cells.map(|c| unsafe { EntityMut::new(c) });

        Ok(borrows)
    }

    /// Spawns a new [`Entity`] and returns a corresponding [`EntityWorldMut`], which can be used
    /// to add components to the entity or retrieve its id.
    ///
    /// ```
    /// use bevy_ecs::{component::Component, world::World};
    ///
    /// #[derive(Component)]
    /// struct Position {
    ///   x: f32,
    ///   y: f32,
    /// }
    /// #[derive(Component)]
    /// struct Label(&'static str);
    /// #[derive(Component)]
    /// struct Num(u32);
    ///
    /// let mut world = World::new();
    /// let entity = world.spawn_empty()
    ///     .insert(Position { x: 0.0, y: 0.0 }) // add a single component
    ///     .insert((Num(1), Label("hello"))) // add a bundle of components
    ///     .id();
    ///
    /// let position = world.entity(entity).get::<Position>().unwrap();
    /// assert_eq!(position.x, 0.0);
    /// ```
    pub fn spawn_empty(&mut self) -> EntityWorldMut {
        self.flush_entities();
        let entity = self.entities.alloc();
        // SAFETY: entity was just allocated
        unsafe { self.spawn_at_empty_internal(entity) }
    }

    /// Spawns a new [`Entity`] with a given [`Bundle`] of [components](`Component`) and returns
    /// a corresponding [`EntityWorldMut`], which can be used to add components to the entity or
    /// retrieve its id.
    ///
    /// ```
    /// use bevy_ecs::{bundle::Bundle, component::Component, world::World};
    ///
    /// #[derive(Component)]
    /// struct Position {
    ///   x: f32,
    ///   y: f32,
    /// }
    ///
    /// #[derive(Component)]
    /// struct Velocity {
    ///     x: f32,
    ///     y: f32,
    /// };
    ///
    /// #[derive(Component)]
    /// struct Name(&'static str);
    ///
    /// #[derive(Bundle)]
    /// struct PhysicsBundle {
    ///     position: Position,
    ///     velocity: Velocity,
    /// }
    ///
    /// let mut world = World::new();
    ///
    /// // `spawn` can accept a single component:
    /// world.spawn(Position { x: 0.0, y: 0.0 });

    /// // It can also accept a tuple of components:
    /// world.spawn((
    ///     Position { x: 0.0, y: 0.0 },
    ///     Velocity { x: 1.0, y: 1.0 },
    /// ));

    /// // Or it can accept a pre-defined Bundle of components:
    /// world.spawn(PhysicsBundle {
    ///     position: Position { x: 2.0, y: 2.0 },
    ///     velocity: Velocity { x: 0.0, y: 4.0 },
    /// });
    ///
    /// let entity = world
    ///     // Tuples can also mix Bundles and Components
    ///     .spawn((
    ///         PhysicsBundle {
    ///             position: Position { x: 2.0, y: 2.0 },
    ///             velocity: Velocity { x: 0.0, y: 4.0 },
    ///         },
    ///         Name("Elaina Proctor"),
    ///     ))
    ///     // Calling id() will return the unique identifier for the spawned entity
    ///     .id();
    /// let position = world.entity(entity).get::<Position>().unwrap();
    /// assert_eq!(position.x, 2.0);
    /// ```
    pub fn spawn<B: Bundle>(&mut self, bundle: B) -> EntityWorldMut {
        self.flush_entities();
        let change_tick = self.change_tick();
        let entity = self.entities.alloc();
        let entity_location = {
            let mut bundle_spawner = BundleSpawner::new::<B>(self, change_tick);
            // SAFETY: bundle's type matches `bundle_info`, entity is allocated but non-existent
            unsafe { bundle_spawner.spawn_non_existent(entity, bundle) }
        };

        // SAFETY: entity and location are valid, as they were just created above
        unsafe { EntityWorldMut::new(self, entity, entity_location) }
    }

    /// # Safety
    /// must be called on an entity that was just allocated
    unsafe fn spawn_at_empty_internal(&mut self, entity: Entity) -> EntityWorldMut {
        let archetype = self.archetypes.empty_mut();
        // PERF: consider avoiding allocating entities in the empty archetype unless needed
        let table_row = self.storages.tables[archetype.table_id()].allocate(entity);
        // SAFETY: no components are allocated by archetype.allocate() because the archetype is
        // empty
        let location = archetype.allocate(entity, table_row);
        // SAFETY: entity index was just allocated
        self.entities.set(entity.index(), location);
        EntityWorldMut::new(self, entity, location)
    }

    /// Spawns a batch of entities with the same component [`Bundle`] type. Takes a given
    /// [`Bundle`] iterator and returns a corresponding [`Entity`] iterator.
    /// This is more efficient than spawning entities and adding components to them individually,
    /// but it is limited to spawning entities with the same [`Bundle`] type, whereas spawning
    /// individually is more flexible.
    ///
    /// ```
    /// use bevy_ecs::{component::Component, entity::Entity, world::World};
    ///
    /// #[derive(Component)]
    /// struct Str(&'static str);
    /// #[derive(Component)]
    /// struct Num(u32);
    ///
    /// let mut world = World::new();
    /// let entities = world.spawn_batch(vec![
    ///   (Str("a"), Num(0)), // the first entity
    ///   (Str("b"), Num(1)), // the second entity
    /// ]).collect::<Vec<Entity>>();
    ///
    /// assert_eq!(entities.len(), 2);
    /// ```
    pub fn spawn_batch<I>(&mut self, iter: I) -> SpawnBatchIter<'_, I::IntoIter>
    where
        I: IntoIterator,
        I::Item: Bundle,
    {
        SpawnBatchIter::new(self, iter.into_iter())
    }

    /// Retrieves a reference to the given `entity`'s [`Component`] of the given type.
    /// Returns `None` if the `entity` does not have a [`Component`] of the given type.
    /// ```
    /// use bevy_ecs::{component::Component, world::World};
    ///
    /// #[derive(Component)]
    /// struct Position {
    ///   x: f32,
    ///   y: f32,
    /// }
    ///
    /// let mut world = World::new();
    /// let entity = world.spawn(Position { x: 0.0, y: 0.0 }).id();
    /// let position = world.get::<Position>(entity).unwrap();
    /// assert_eq!(position.x, 0.0);
    /// ```
    #[inline]
    pub fn get<T: Component>(&self, entity: Entity) -> Option<&T> {
        self.get_entity(entity)?.get()
    }

    /// Retrieves a mutable reference to the given `entity`'s [`Component`] of the given type.
    /// Returns `None` if the `entity` does not have a [`Component`] of the given type.
    /// ```
    /// use bevy_ecs::{component::Component, world::World};
    ///
    /// #[derive(Component)]
    /// struct Position {
    ///   x: f32,
    ///   y: f32,
    /// }
    ///
    /// let mut world = World::new();
    /// let entity = world.spawn(Position { x: 0.0, y: 0.0 }).id();
    /// let mut position = world.get_mut::<Position>(entity).unwrap();
    /// position.x = 1.0;
    /// ```
    #[inline]
    pub fn get_mut<T: Component>(&mut self, entity: Entity) -> Option<Mut<T>> {
        // SAFETY:
        // - `as_unsafe_world_cell` is the only thing that is borrowing world
        // - `as_unsafe_world_cell` provides mutable permission to everything
        // - `&mut self` ensures no other borrows on world data
        unsafe { self.as_unsafe_world_cell().get_entity(entity)?.get_mut() }
    }

    /// Despawns the given `entity`, if it exists. This will also remove all of the entity's
    /// [`Component`]s. Returns `true` if the `entity` is successfully despawned and `false` if
    /// the `entity` does not exist.
    ///
    /// # Note
    ///
    /// This won't clean up external references to the entity (such as parent-child relationships
    /// if you're using `bevy_hierarchy`), which may leave the world in an invalid state.
    ///
    /// ```
    /// use bevy_ecs::{component::Component, world::World};
    ///
    /// #[derive(Component)]
    /// struct Position {
    ///   x: f32,
    ///   y: f32,
    /// }
    ///
    /// let mut world = World::new();
    /// let entity = world.spawn(Position { x: 0.0, y: 0.0 }).id();
    /// assert!(world.despawn(entity));
    /// assert!(world.get_entity(entity).is_none());
    /// assert!(world.get::<Position>(entity).is_none());
    /// ```
    #[inline]
    pub fn despawn(&mut self, entity: Entity) -> bool {
        if let Some(entity) = self.get_entity_mut(entity) {
            entity.despawn();
            true
        } else {
            warn!("error[B0003]: Could not despawn entity {:?} because it doesn't exist in this World.", entity);
            false
        }
    }

    /// Clears the internal component tracker state.
    ///
    /// The world maintains some internal state about changed and removed components. This state
    /// is used by [`RemovedComponents`] to provide access to the entities that had a specific type
    /// of component removed since last tick.
    ///
    /// The state is also used for change detection when accessing components and resources outside
    /// of a system, for example via [`World::get_mut()`] or [`World::get_resource_mut()`].
    ///
    /// By clearing this internal state, the world "forgets" about those changes, allowing a new round
    /// of detection to be recorded.
    ///
    /// When using `bevy_ecs` as part of the full Bevy engine, this method is added as a system to the
    /// main app, to run during `Last`, so you don't need to call it manually. When using `bevy_ecs`
    /// as a separate standalone crate however, you need to call this manually.
    ///
    /// ```
    /// # use bevy_ecs::prelude::*;
    /// # #[derive(Component, Default)]
    /// # struct Transform;
    /// // a whole new world
    /// let mut world = World::new();
    ///
    /// // you changed it
    /// let entity = world.spawn(Transform::default()).id();
    ///
    /// // change is detected
    /// let transform = world.get_mut::<Transform>(entity).unwrap();
    /// assert!(transform.is_changed());
    ///
    /// // update the last change tick
    /// world.clear_trackers();
    ///
    /// // change is no longer detected
    /// let transform = world.get_mut::<Transform>(entity).unwrap();
    /// assert!(!transform.is_changed());
    /// ```
    ///
    /// [`RemovedComponents`]: crate::removal_detection::RemovedComponents
    pub fn clear_trackers(&mut self) {
        self.removed_components.update();
        self.last_change_tick = self.increment_change_tick();
    }

    /// Returns [`QueryState`] for the given [`QueryData`], which is used to efficiently
    /// run queries on the [`World`] by storing and reusing the [`QueryState`].
    /// ```
    /// use bevy_ecs::{component::Component, entity::Entity, world::World};
    ///
    /// #[derive(Component, Debug, PartialEq)]
    /// struct Position {
    ///   x: f32,
    ///   y: f32,
    /// }
    ///
    /// #[derive(Component)]
    /// struct Velocity {
    ///   x: f32,
    ///   y: f32,
    /// }
    ///
    /// let mut world = World::new();
    /// let entities = world.spawn_batch(vec![
    ///     (Position { x: 0.0, y: 0.0}, Velocity { x: 1.0, y: 0.0 }),
    ///     (Position { x: 0.0, y: 0.0}, Velocity { x: 0.0, y: 1.0 }),
    /// ]).collect::<Vec<Entity>>();
    ///
    /// let mut query = world.query::<(&mut Position, &Velocity)>();
    /// for (mut position, velocity) in query.iter_mut(&mut world) {
    ///    position.x += velocity.x;
    ///    position.y += velocity.y;
    /// }
    ///
    /// assert_eq!(world.get::<Position>(entities[0]).unwrap(), &Position { x: 1.0, y: 0.0 });
    /// assert_eq!(world.get::<Position>(entities[1]).unwrap(), &Position { x: 0.0, y: 1.0 });
    /// ```
    ///
    /// To iterate over entities in a deterministic order,
    /// sort the results of the query using the desired component as a key.
    /// Note that this requires fetching the whole result set from the query
    /// and allocation of a [`Vec`] to store it.
    ///
    /// ```
    /// use bevy_ecs::{component::Component, entity::Entity, world::World};
    ///
    /// #[derive(Component, PartialEq, Eq, PartialOrd, Ord, Debug)]
    /// struct Order(i32);
    /// #[derive(Component, PartialEq, Debug)]
    /// struct Label(&'static str);
    ///
    /// let mut world = World::new();
    /// let a = world.spawn((Order(2), Label("second"))).id();
    /// let b = world.spawn((Order(3), Label("third"))).id();
    /// let c = world.spawn((Order(1), Label("first"))).id();
    /// let mut entities = world.query::<(Entity, &Order, &Label)>()
    ///     .iter(&world)
    ///     .collect::<Vec<_>>();
    /// // Sort the query results by their `Order` component before comparing
    /// // to expected results. Query iteration order should not be relied on.
    /// entities.sort_by_key(|e| e.1);
    /// assert_eq!(entities, vec![
    ///     (c, &Order(1), &Label("first")),
    ///     (a, &Order(2), &Label("second")),
    ///     (b, &Order(3), &Label("third")),
    /// ]);
    /// ```
    #[inline]
    pub fn query<D: QueryData>(&mut self) -> QueryState<D, ()> {
        self.query_filtered::<D, ()>()
    }

    /// Returns [`QueryState`] for the given filtered [`QueryData`], which is used to efficiently
    /// run queries on the [`World`] by storing and reusing the [`QueryState`].
    /// ```
    /// use bevy_ecs::{component::Component, entity::Entity, world::World, query::With};
    ///
    /// #[derive(Component)]
    /// struct A;
    /// #[derive(Component)]
    /// struct B;
    ///
    /// let mut world = World::new();
    /// let e1 = world.spawn(A).id();
    /// let e2 = world.spawn((A, B)).id();
    ///
    /// let mut query = world.query_filtered::<Entity, With<B>>();
    /// let matching_entities = query.iter(&world).collect::<Vec<Entity>>();
    ///
    /// assert_eq!(matching_entities, vec![e2]);
    /// ```
    #[inline]
    pub fn query_filtered<D: QueryData, F: QueryFilter>(&mut self) -> QueryState<D, F> {
        QueryState::new(self)
    }

    /// Returns an iterator of entities that had components of type `T` removed
    /// since the last call to [`World::clear_trackers`].
    pub fn removed<T: Component>(&self) -> impl Iterator<Item = Entity> + '_ {
        self.components
            .get_id(TypeId::of::<T>())
            .map(|component_id| self.removed_with_id(component_id))
            .into_iter()
            .flatten()
    }

    /// Returns an iterator of entities that had components with the given `component_id` removed
    /// since the last call to [`World::clear_trackers`].
    pub fn removed_with_id(&self, component_id: ComponentId) -> impl Iterator<Item = Entity> + '_ {
        self.removed_components
            .get(component_id)
            .map(|removed| removed.iter_current_update_events().cloned())
            .into_iter()
            .flatten()
            .map(|e| e.into())
    }

    /// Initializes a new resource and returns the [`ComponentId`] created for it.
    ///
    /// If the resource already exists, nothing happens.
    ///
    /// The value given by the [`FromWorld::from_world`] method will be used.
    /// Note that any resource with the [`Default`] trait automatically implements [`FromWorld`],
    /// and those default values will be here instead.
    #[inline]
    pub fn init_resource<R: Resource + FromWorld>(&mut self) -> ComponentId {
        let component_id = self.components.init_resource::<R>();
        if self
            .storages
            .resources
            .get(component_id)
            .map_or(true, |data| !data.is_present())
        {
            let value = R::from_world(self);
            OwningPtr::make(value, |ptr| {
                // SAFETY: component_id was just initialized and corresponds to resource of type R.
                unsafe {
                    self.insert_resource_by_id(component_id, ptr);
                }
            });
        }
        component_id
    }

    /// Inserts a new resource with the given `value`.
    ///
    /// Resources are "unique" data of a given type.
    /// If you insert a resource of a type that already exists,
    /// you will overwrite any existing data.
    #[inline]
    pub fn insert_resource<R: Resource>(&mut self, value: R) {
        let component_id = self.components.init_resource::<R>();
        OwningPtr::make(value, |ptr| {
            // SAFETY: component_id was just initialized and corresponds to resource of type R.
            unsafe {
                self.insert_resource_by_id(component_id, ptr);
            }
        });
    }

    /// Initializes a new non-send resource and returns the [`ComponentId`] created for it.
    ///
    /// If the resource already exists, nothing happens.
    ///
    /// The value given by the [`FromWorld::from_world`] method will be used.
    /// Note that any resource with the `Default` trait automatically implements `FromWorld`,
    /// and those default values will be here instead.
    ///
    /// # Panics
    ///
    /// Panics if called from a thread other than the main thread.
    #[inline]
    pub fn init_non_send_resource<R: 'static + FromWorld>(&mut self) -> ComponentId {
        let component_id = self.components.init_non_send::<R>();
        if self
            .storages
            .non_send_resources
            .get(component_id)
            .map_or(true, |data| !data.is_present())
        {
            let value = R::from_world(self);
            OwningPtr::make(value, |ptr| {
                // SAFETY: component_id was just initialized and corresponds to resource of type R.
                unsafe {
                    self.insert_non_send_by_id(component_id, ptr);
                }
            });
        }
        component_id
    }

    /// Inserts a new non-send resource with the given `value`.
    ///
    /// `NonSend` resources cannot be sent across threads,
    /// and do not need the `Send + Sync` bounds.
    /// Systems with `NonSend` resources are always scheduled on the main thread.
    ///
    /// # Panics
    /// If a value is already present, this function will panic if called
    /// from a different thread than where the original value was inserted from.
    #[inline]
    pub fn insert_non_send_resource<R: 'static>(&mut self, value: R) {
        let component_id = self.components.init_non_send::<R>();
        OwningPtr::make(value, |ptr| {
            // SAFETY: component_id was just initialized and corresponds to resource of type R.
            unsafe {
                self.insert_non_send_by_id(component_id, ptr);
            }
        });
    }

    /// Removes the resource of a given type and returns it, if it exists. Otherwise returns `None`.
    #[inline]
    pub fn remove_resource<R: Resource>(&mut self) -> Option<R> {
        let component_id = self.components.get_resource_id(TypeId::of::<R>())?;
        let (ptr, _) = self.storages.resources.get_mut(component_id)?.remove()?;
        // SAFETY: `component_id` was gotten via looking up the `R` type
        unsafe { Some(ptr.read::<R>()) }
    }

    /// Removes a `!Send` resource from the world and returns it, if present.
    ///
    /// `NonSend` resources cannot be sent across threads,
    /// and do not need the `Send + Sync` bounds.
    /// Systems with `NonSend` resources are always scheduled on the main thread.
    ///
    /// Returns `None` if a value was not previously present.
    ///
    /// # Panics
    /// If a value is present, this function will panic if called from a different
    /// thread than where the value was inserted from.
    #[inline]
    pub fn remove_non_send_resource<R: 'static>(&mut self) -> Option<R> {
        let component_id = self.components.get_resource_id(TypeId::of::<R>())?;
        let (ptr, _) = self
            .storages
            .non_send_resources
            .get_mut(component_id)?
            .remove()?;
        // SAFETY: `component_id` was gotten via looking up the `R` type
        unsafe { Some(ptr.read::<R>()) }
    }

    /// Returns `true` if a resource of type `R` exists. Otherwise returns `false`.
    #[inline]
    pub fn contains_resource<R: Resource>(&self) -> bool {
        self.components
            .get_resource_id(TypeId::of::<R>())
            .and_then(|component_id| self.storages.resources.get(component_id))
            .map(|info| info.is_present())
            .unwrap_or(false)
    }

    /// Returns `true` if a resource of type `R` exists. Otherwise returns `false`.
    #[inline]
    pub fn contains_non_send<R: 'static>(&self) -> bool {
        self.components
            .get_resource_id(TypeId::of::<R>())
            .and_then(|component_id| self.storages.non_send_resources.get(component_id))
            .map(|info| info.is_present())
            .unwrap_or(false)
    }

    /// Returns `true` if a resource of type `R` exists and was added since the world's
    /// [`last_change_tick`](World::last_change_tick()). Otherwise, this returns `false`.
    ///
    /// This means that:
    /// - When called from an exclusive system, this will check for additions since the system last ran.
    /// - When called elsewhere, this will check for additions since the last time that [`World::clear_trackers`]
    ///   was called.
    pub fn is_resource_added<R: Resource>(&self) -> bool {
        self.components
            .get_resource_id(TypeId::of::<R>())
            .map(|component_id| self.is_resource_added_by_id(component_id))
            .unwrap_or(false)
    }

    /// Returns `true` if a resource with id `component_id` exists and was added since the world's
    /// [`last_change_tick`](World::last_change_tick()). Otherwise, this returns `false`.
    ///
    /// This means that:
    /// - When called from an exclusive system, this will check for additions since the system last ran.
    /// - When called elsewhere, this will check for additions since the last time that [`World::clear_trackers`]
    ///   was called.
    pub fn is_resource_added_by_id(&self, component_id: ComponentId) -> bool {
        self.storages
            .resources
            .get(component_id)
            .and_then(|resource| {
                resource
                    .get_ticks()
                    .map(|ticks| ticks.is_added(self.last_change_tick(), self.read_change_tick()))
            })
            .unwrap_or(false)
    }

    /// Returns `true` if a resource of type `R` exists and was modified since the world's
    /// [`last_change_tick`](World::last_change_tick()). Otherwise, this returns `false`.
    ///
    /// This means that:
    /// - When called from an exclusive system, this will check for changes since the system last ran.
    /// - When called elsewhere, this will check for changes since the last time that [`World::clear_trackers`]
    ///   was called.
    pub fn is_resource_changed<R: Resource>(&self) -> bool {
        self.components
            .get_resource_id(TypeId::of::<R>())
            .map(|component_id| self.is_resource_changed_by_id(component_id))
            .unwrap_or(false)
    }

    /// Returns `true` if a resource with id `component_id` exists and was modified since the world's
    /// [`last_change_tick`](World::last_change_tick()). Otherwise, this returns `false`.
    ///
    /// This means that:
    /// - When called from an exclusive system, this will check for changes since the system last ran.
    /// - When called elsewhere, this will check for changes since the last time that [`World::clear_trackers`]
    ///   was called.
    pub fn is_resource_changed_by_id(&self, component_id: ComponentId) -> bool {
        self.storages
            .resources
            .get(component_id)
            .and_then(|resource| {
                resource
                    .get_ticks()
                    .map(|ticks| ticks.is_changed(self.last_change_tick(), self.read_change_tick()))
            })
            .unwrap_or(false)
    }

    /// Gets a reference to the resource of the given type
    ///
    /// # Panics
    ///
    /// Panics if the resource does not exist.
    /// Use [`get_resource`](World::get_resource) instead if you want to handle this case.
    ///
    /// If you want to instead insert a value if the resource does not exist,
    /// use [`get_resource_or_insert_with`](World::get_resource_or_insert_with).
    #[inline]
    #[track_caller]
    pub fn resource<R: Resource>(&self) -> &R {
        match self.get_resource() {
            Some(x) => x,
            None => panic!(
                "Requested resource {} does not exist in the `World`.
                Did you forget to add it using `app.insert_resource` / `app.init_resource`?
                Resources are also implicitly added via `app.add_event`,
                and can be added by plugins.",
                std::any::type_name::<R>()
            ),
        }
    }

    /// Gets a mutable reference to the resource of the given type
    ///
    /// # Panics
    ///
    /// Panics if the resource does not exist.
    /// Use [`get_resource_mut`](World::get_resource_mut) instead if you want to handle this case.
    ///
    /// If you want to instead insert a value if the resource does not exist,
    /// use [`get_resource_or_insert_with`](World::get_resource_or_insert_with).
    #[inline]
    #[track_caller]
    pub fn resource_mut<R: Resource>(&mut self) -> Mut<'_, R> {
        match self.get_resource_mut() {
            Some(x) => x,
            None => panic!(
                "Requested resource {} does not exist in the `World`.
                Did you forget to add it using `app.insert_resource` / `app.init_resource`?
                Resources are also implicitly added via `app.add_event`,
                and can be added by plugins.",
                std::any::type_name::<R>()
            ),
        }
    }

    /// Gets a reference to the resource of the given type if it exists
    #[inline]
    pub fn get_resource<R: Resource>(&self) -> Option<&R> {
        // SAFETY:
        // - `as_unsafe_world_cell_readonly` gives permission to access everything immutably
        // - `&self` ensures nothing in world is borrowed immutably
        unsafe { self.as_unsafe_world_cell_readonly().get_resource() }
    }

    /// Gets a mutable reference to the resource of the given type if it exists
    #[inline]
    pub fn get_resource_mut<R: Resource>(&mut self) -> Option<Mut<'_, R>> {
        // SAFETY:
        // - `as_unsafe_world_cell` gives permission to access everything mutably
        // - `&mut self` ensures nothing in world is borrowed
        unsafe { self.as_unsafe_world_cell().get_resource_mut() }
    }

    /// Gets a mutable reference to the resource of type `T` if it exists,
    /// otherwise inserts the resource using the result of calling `func`.
    #[inline]
    pub fn get_resource_or_insert_with<R: Resource>(
        &mut self,
        func: impl FnOnce() -> R,
    ) -> Mut<'_, R> {
        let change_tick = self.change_tick();
        let last_change_tick = self.last_change_tick();

        let component_id = self.components.init_resource::<R>();
        let data = self.initialize_resource_internal(component_id);
        if !data.is_present() {
            OwningPtr::make(func(), |ptr| {
                // SAFETY: component_id was just initialized and corresponds to resource of type R.
                unsafe {
                    data.insert(ptr, change_tick);
                }
            });
        }

        // SAFETY: The resource must be present, as we would have inserted it if it was empty.
        let data = unsafe {
            data.get_mut(last_change_tick, change_tick)
                .debug_checked_unwrap()
        };
        // SAFETY: The underlying type of the resource is `R`.
        unsafe { data.with_type::<R>() }
    }

    /// Gets an immutable reference to the non-send resource of the given type, if it exists.
    ///
    /// # Panics
    ///
    /// Panics if the resource does not exist.
    /// Use [`get_non_send_resource`](World::get_non_send_resource) instead if you want to handle this case.
    ///
    /// This function will panic if it isn't called from the same thread that the resource was inserted from.
    #[inline]
    #[track_caller]
    pub fn non_send_resource<R: 'static>(&self) -> &R {
        match self.get_non_send_resource() {
            Some(x) => x,
            None => panic!(
                "Requested non-send resource {} does not exist in the `World`.
                Did you forget to add it using `app.insert_non_send_resource` / `app.init_non_send_resource`?
                Non-send resources can also be be added by plugins.",
                std::any::type_name::<R>()
            ),
        }
    }

    /// Gets a mutable reference to the non-send resource of the given type, if it exists.
    ///
    /// # Panics
    ///
    /// Panics if the resource does not exist.
    /// Use [`get_non_send_resource_mut`](World::get_non_send_resource_mut) instead if you want to handle this case.
    ///
    /// This function will panic if it isn't called from the same thread that the resource was inserted from.
    #[inline]
    #[track_caller]
    pub fn non_send_resource_mut<R: 'static>(&mut self) -> Mut<'_, R> {
        match self.get_non_send_resource_mut() {
            Some(x) => x,
            None => panic!(
                "Requested non-send resource {} does not exist in the `World`.
                Did you forget to add it using `app.insert_non_send_resource` / `app.init_non_send_resource`?
                Non-send resources can also be be added by plugins.",
                std::any::type_name::<R>()
            ),
        }
    }

    /// Gets a reference to the non-send resource of the given type, if it exists.
    /// Otherwise returns `None`.
    ///
    /// # Panics
    /// This function will panic if it isn't called from the same thread that the resource was inserted from.
    #[inline]
    pub fn get_non_send_resource<R: 'static>(&self) -> Option<&R> {
        // SAFETY:
        // - `as_unsafe_world_cell_readonly` gives permission to access the entire world immutably
        // - `&self` ensures that there are no mutable borrows of world data
        unsafe { self.as_unsafe_world_cell_readonly().get_non_send_resource() }
    }

    /// Gets a mutable reference to the non-send resource of the given type, if it exists.
    /// Otherwise returns `None`.
    ///
    /// # Panics
    /// This function will panic if it isn't called from the same thread that the resource was inserted from.
    #[inline]
    pub fn get_non_send_resource_mut<R: 'static>(&mut self) -> Option<Mut<'_, R>> {
        // SAFETY:
        // - `as_unsafe_world_cell` gives permission to access the entire world mutably
        // - `&mut self` ensures that there are no borrows of world data
        unsafe { self.as_unsafe_world_cell().get_non_send_resource_mut() }
    }

    // Shorthand helper function for getting the [`ArchetypeComponentId`] for a resource.
    #[inline]
    pub(crate) fn get_resource_archetype_component_id(
        &self,
        component_id: ComponentId,
    ) -> Option<ArchetypeComponentId> {
        let resource = self.storages.resources.get(component_id)?;
        Some(resource.id())
    }

    // Shorthand helper function for getting the [`ArchetypeComponentId`] for a resource.
    #[inline]
    pub(crate) fn get_non_send_archetype_component_id(
        &self,
        component_id: ComponentId,
    ) -> Option<ArchetypeComponentId> {
        let resource = self.storages.non_send_resources.get(component_id)?;
        Some(resource.id())
    }

    /// For a given batch of ([`Entity`], [`Bundle`]) pairs, either spawns each [`Entity`] with the given
    /// bundle (if the entity does not exist), or inserts the [`Bundle`] (if the entity already exists).
    /// This is faster than doing equivalent operations one-by-one.
    /// Returns `Ok` if all entities were successfully inserted into or spawned. Otherwise it returns an `Err`
    /// with a list of entities that could not be spawned or inserted into. A "spawn or insert" operation can
    /// only fail if an [`Entity`] is passed in with an "invalid generation" that conflicts with an existing [`Entity`].
    ///
    /// # Note
    /// Spawning a specific `entity` value is rarely the right choice. Most apps should use [`World::spawn_batch`].
    /// This method should generally only be used for sharing entities across apps, and only when they have a scheme
    /// worked out to share an ID space (which doesn't happen by default).
    ///
    /// ```
    /// use bevy_ecs::{entity::Entity, world::World, component::Component};
    /// #[derive(Component)]
    /// struct A(&'static str);
    /// #[derive(Component, PartialEq, Debug)]
    /// struct B(f32);
    ///
    /// let mut world = World::new();
    /// let e0 = world.spawn_empty().id();
    /// let e1 = world.spawn_empty().id();
    /// world.insert_or_spawn_batch(vec![
    ///   (e0, (A("a"), B(0.0))), // the first entity
    ///   (e1, (A("b"), B(1.0))), // the second entity
    /// ]);
    ///
    /// assert_eq!(world.get::<B>(e0), Some(&B(0.0)));
    /// ```
    pub fn insert_or_spawn_batch<I, B>(&mut self, iter: I) -> Result<(), Vec<Entity>>
    where
        I: IntoIterator,
        I::IntoIter: Iterator<Item = (Entity, B)>,
        B: Bundle,
    {
        self.flush_entities();

        let change_tick = self.change_tick();

        let bundle_id = self
            .bundles
            .init_info::<B>(&mut self.components, &mut self.storages);
        enum SpawnOrInsert<'w> {
            Spawn(BundleSpawner<'w>),
            Insert(BundleInserter<'w>, ArchetypeId),
        }

        impl<'w> SpawnOrInsert<'w> {
            fn entities(&mut self) -> &mut Entities {
                match self {
                    SpawnOrInsert::Spawn(spawner) => spawner.entities(),
                    SpawnOrInsert::Insert(inserter, _) => inserter.entities(),
                }
            }
        }
        // SAFETY: we initialized this bundle_id in `init_info`
        let mut spawn_or_insert = SpawnOrInsert::Spawn(unsafe {
            BundleSpawner::new_with_id(self, bundle_id, change_tick)
        });

        let mut invalid_entities = Vec::new();
        for (entity, bundle) in iter {
            match spawn_or_insert
                .entities()
                .alloc_at_without_replacement(entity)
            {
                AllocAtWithoutReplacement::Exists(location) => {
                    match spawn_or_insert {
                        SpawnOrInsert::Insert(ref mut inserter, archetype)
                            if location.archetype_id == archetype =>
                        {
                            // SAFETY: `entity` is valid, `location` matches entity, bundle matches inserter
                            unsafe { inserter.insert(entity, location, bundle) };
                        }
                        _ => {
                            // SAFETY: we initialized this bundle_id in `init_info`
                            let mut inserter = unsafe {
                                BundleInserter::new_with_id(
                                    self,
                                    location.archetype_id,
                                    bundle_id,
                                    change_tick,
                                )
                            };
                            // SAFETY: `entity` is valid, `location` matches entity, bundle matches inserter
                            unsafe { inserter.insert(entity, location, bundle) };
                            spawn_or_insert =
                                SpawnOrInsert::Insert(inserter, location.archetype_id);
                        }
                    };
                }
                AllocAtWithoutReplacement::DidNotExist => {
                    if let SpawnOrInsert::Spawn(ref mut spawner) = spawn_or_insert {
                        // SAFETY: `entity` is allocated (but non existent), bundle matches inserter
                        unsafe { spawner.spawn_non_existent(entity, bundle) };
                    } else {
                        // SAFETY: we initialized this bundle_id in `init_info`
                        let mut spawner =
                            unsafe { BundleSpawner::new_with_id(self, bundle_id, change_tick) };
                        // SAFETY: `entity` is valid, `location` matches entity, bundle matches inserter
                        unsafe { spawner.spawn_non_existent(entity, bundle) };
                        spawn_or_insert = SpawnOrInsert::Spawn(spawner);
                    }
                }
                AllocAtWithoutReplacement::ExistsWithWrongGeneration => {
                    invalid_entities.push(entity);
                }
            }
        }

        if invalid_entities.is_empty() {
            Ok(())
        } else {
            Err(invalid_entities)
        }
    }

    /// Temporarily removes the requested resource from this [`World`], runs custom user code,
    /// then re-adds the resource before returning.
    ///
    /// This enables safe simultaneous mutable access to both a resource and the rest of the [`World`].
    /// For more complex access patterns, consider using [`SystemState`](crate::system::SystemState).
    ///
    /// # Example
    /// ```
    /// use bevy_ecs::prelude::*;
    /// #[derive(Resource)]
    /// struct A(u32);
    /// #[derive(Component)]
    /// struct B(u32);
    /// let mut world = World::new();
    /// world.insert_resource(A(1));
    /// let entity = world.spawn(B(1)).id();
    ///
    /// world.resource_scope(|world, mut a: Mut<A>| {
    ///     let b = world.get_mut::<B>(entity).unwrap();
    ///     a.0 += b.0;
    /// });
    /// assert_eq!(world.get_resource::<A>().unwrap().0, 2);
    /// ```
    pub fn resource_scope<R: Resource, U>(&mut self, f: impl FnOnce(&mut World, Mut<R>) -> U) -> U {
        let last_change_tick = self.last_change_tick();
        let change_tick = self.change_tick();

        let component_id = self
            .components
            .get_resource_id(TypeId::of::<R>())
            .unwrap_or_else(|| panic!("resource does not exist: {}", std::any::type_name::<R>()));
        let (ptr, mut ticks) = self
            .storages
            .resources
            .get_mut(component_id)
            .and_then(|info| info.remove())
            .unwrap_or_else(|| panic!("resource does not exist: {}", std::any::type_name::<R>()));
        // Read the value onto the stack to avoid potential mut aliasing.
        // SAFETY: `ptr` was obtained from the TypeId of `R`.
        let mut value = unsafe { ptr.read::<R>() };
        let value_mut = Mut {
            value: &mut value,
            ticks: TicksMut {
                added: &mut ticks.added,
                changed: &mut ticks.changed,
                last_run: last_change_tick,
                this_run: change_tick,
            },
        };
        let result = f(self, value_mut);
        assert!(!self.contains_resource::<R>(),
            "Resource `{}` was inserted during a call to World::resource_scope.\n\
            This is not allowed as the original resource is reinserted to the world after the closure is invoked.",
            std::any::type_name::<R>());

        OwningPtr::make(value, |ptr| {
            // SAFETY: pointer is of type R
            unsafe {
                self.storages
                    .resources
                    .get_mut(component_id)
                    .map(|info| info.insert_with_ticks(ptr, ticks))
                    .unwrap_or_else(|| {
                        panic!(
                            "No resource of type {} exists in the World.",
                            std::any::type_name::<R>()
                        )
                    });
            }
        });

        result
    }

    /// Sends an [`Event`].
    /// This method returns the [ID](`EventId`) of the sent `event`,
    /// or [`None`] if the `event` could not be sent.
    #[inline]
    pub fn send_event<E: Event>(&mut self, event: E) -> Option<EventId<E>> {
        self.send_event_batch(std::iter::once(event))?.next()
    }

    /// Sends the default value of the [`Event`] of type `E`.
    /// This method returns the [ID](`EventId`) of the sent `event`,
    /// or [`None`] if the `event` could not be sent.
    #[inline]
    pub fn send_event_default<E: Event + Default>(&mut self) -> Option<EventId<E>> {
        self.send_event(E::default())
    }

    /// Sends a batch of [`Event`]s from an iterator.
    /// This method returns the [IDs](`EventId`) of the sent `events`,
    /// or [`None`] if the `event` could not be sent.
    #[inline]
    pub fn send_event_batch<E: Event>(
        &mut self,
        events: impl IntoIterator<Item = E>,
    ) -> Option<SendBatchIds<E>> {
        let Some(mut events_resource) = self.get_resource_mut::<Events<E>>() else {
            bevy_utils::tracing::error!(
                "Unable to send event `{}`\n\tEvent must be added to the app with `add_event()`\n\thttps://docs.rs/bevy/*/bevy/app/struct.App.html#method.add_event ",
                std::any::type_name::<E>()
            );
            return None;
        };
        Some(events_resource.send_batch(events))
    }

    /// Inserts a new resource with the given `value`. Will replace the value if it already existed.
    ///
    /// **You should prefer to use the typed API [`World::insert_resource`] where possible and only
    /// use this in cases where the actual types are not known at compile time.**
    ///
    /// # Safety
    /// The value referenced by `value` must be valid for the given [`ComponentId`] of this world.
    #[inline]
    pub unsafe fn insert_resource_by_id(
        &mut self,
        component_id: ComponentId,
        value: OwningPtr<'_>,
    ) {
        let change_tick = self.change_tick();

        // SAFETY: value is valid for component_id, ensured by caller
        self.initialize_resource_internal(component_id)
            .insert(value, change_tick);
    }

    /// Inserts a new `!Send` resource with the given `value`. Will replace the value if it already
    /// existed.
    ///
    /// **You should prefer to use the typed API [`World::insert_non_send_resource`] where possible and only
    /// use this in cases where the actual types are not known at compile time.**
    ///
    /// # Panics
    /// If a value is already present, this function will panic if not called from the same
    /// thread that the original value was inserted from.
    ///
    /// # Safety
    /// The value referenced by `value` must be valid for the given [`ComponentId`] of this world.
    #[inline]
    pub unsafe fn insert_non_send_by_id(
        &mut self,
        component_id: ComponentId,
        value: OwningPtr<'_>,
    ) {
        let change_tick = self.change_tick();

        // SAFETY: value is valid for component_id, ensured by caller
        self.initialize_non_send_internal(component_id)
            .insert(value, change_tick);
    }

    /// # Panics
    /// Panics if `component_id` is not registered as a `Send` component type in this `World`
    #[inline]
    fn initialize_resource_internal(
        &mut self,
        component_id: ComponentId,
    ) -> &mut ResourceData<true> {
        let archetype_component_count = &mut self.archetypes.archetype_component_count;
        self.storages
            .resources
            .initialize_with(component_id, &self.components, || {
                let id = ArchetypeComponentId::new(*archetype_component_count);
                *archetype_component_count += 1;
                id
            })
    }

    /// # Panics
    /// panics if `component_id` is not registered in this world
    #[inline]
    fn initialize_non_send_internal(
        &mut self,
        component_id: ComponentId,
    ) -> &mut ResourceData<false> {
        let archetype_component_count = &mut self.archetypes.archetype_component_count;
        self.storages
            .non_send_resources
            .initialize_with(component_id, &self.components, || {
                let id = ArchetypeComponentId::new(*archetype_component_count);
                *archetype_component_count += 1;
                id
            })
    }

    pub(crate) fn initialize_resource<R: Resource>(&mut self) -> ComponentId {
        let component_id = self.components.init_resource::<R>();
        self.initialize_resource_internal(component_id);
        component_id
    }

    pub(crate) fn initialize_non_send_resource<R: 'static>(&mut self) -> ComponentId {
        let component_id = self.components.init_non_send::<R>();
        self.initialize_non_send_internal(component_id);
        component_id
    }

    /// Empties queued entities and adds them to the empty [`Archetype`](crate::archetype::Archetype).
    /// This should be called before doing operations that might operate on queued entities,
    /// such as inserting a [`Component`].
    pub(crate) fn flush_entities(&mut self) {
        let empty_archetype = self.archetypes.empty_mut();
        let table = &mut self.storages.tables[empty_archetype.table_id()];
        // PERF: consider pre-allocating space for flushed entities
        // SAFETY: entity is set to a valid location
        unsafe {
            self.entities.flush(|entity, location| {
                // SAFETY: no components are allocated by archetype.allocate() because the archetype
                // is empty
                *location = empty_archetype.allocate(entity, table.allocate(entity));
            });
        }
    }

    /// Applies the internal [`CommandQueue`] to self
    #[inline]
    pub fn flush_commands(&mut self) {
        if !self.flushing_commands && !self.command_queue.is_empty() {
            let mut commands = std::mem::take(&mut self.command_queue);
            commands.apply(self);
        }
    }

    /// Increments the world's current change tick and returns the old value.
    #[inline]
    pub fn increment_change_tick(&self) -> Tick {
        let prev_tick = self.change_tick.fetch_add(1, Ordering::AcqRel);
        Tick::new(prev_tick)
    }

    /// Reads the current change tick of this world.
    ///
    /// If you have exclusive (`&mut`) access to the world, consider using [`change_tick()`](Self::change_tick),
    /// which is more efficient since it does not require atomic synchronization.
    #[inline]
    pub fn read_change_tick(&self) -> Tick {
        let tick = self.change_tick.load(Ordering::Acquire);
        Tick::new(tick)
    }

    /// Reads the current change tick of this world.
    ///
    /// This does the same thing as [`read_change_tick()`](Self::read_change_tick), only this method
    /// is more efficient since it does not require atomic synchronization.
    #[inline]
    pub fn change_tick(&mut self) -> Tick {
        let tick = *self.change_tick.get_mut();
        Tick::new(tick)
    }

    /// When called from within an exclusive system (a [`System`] that takes `&mut World` as its first
    /// parameter), this method returns the [`Tick`] indicating the last time the exclusive system was run.
    ///
    /// Otherwise, this returns the `Tick` indicating the last time that [`World::clear_trackers`] was called.
    ///
    /// [`System`]: crate::system::System
    #[inline]
    pub fn last_change_tick(&self) -> Tick {
        self.last_change_tick
    }

    /// Iterates all component change ticks and clamps any older than [`MAX_CHANGE_AGE`](crate::change_detection::MAX_CHANGE_AGE).
    /// This prevents overflow and thus prevents false positives.
    ///
    /// **Note:** Does nothing if the [`World`] counter has not been incremented at least [`CHECK_TICK_THRESHOLD`]
    /// times since the previous pass.
    // TODO: benchmark and optimize
    pub fn check_change_ticks(&mut self) {
        let change_tick = self.change_tick();
        if change_tick.relative_to(self.last_check_tick).get() < CHECK_TICK_THRESHOLD {
            return;
        }

        let Storages {
            ref mut tables,
            ref mut sparse_sets,
            ref mut resources,
            ref mut non_send_resources,
        } = self.storages;

        #[cfg(feature = "trace")]
        let _span = bevy_utils::tracing::info_span!("check component ticks").entered();
        tables.check_change_ticks(change_tick);
        sparse_sets.check_change_ticks(change_tick);
        resources.check_change_ticks(change_tick);
        non_send_resources.check_change_ticks(change_tick);

        if let Some(mut schedules) = self.get_resource_mut::<Schedules>() {
            schedules.check_change_ticks(change_tick);
        }

        self.last_check_tick = change_tick;
    }

    /// Runs both [`clear_entities`](Self::clear_entities) and [`clear_resources`](Self::clear_resources),
    /// invalidating all [`Entity`] and resource fetches such as [`Res`](crate::system::Res), [`ResMut`](crate::system::ResMut)
    pub fn clear_all(&mut self) {
        self.clear_entities();
        self.clear_resources();
    }

    /// Despawns all entities in this [`World`].
    pub fn clear_entities(&mut self) {
        self.storages.tables.clear();
        self.storages.sparse_sets.clear_entities();
        self.archetypes.clear_entities();
        self.entities.clear();
    }

    /// Clears all resources in this [`World`].
    ///
    /// **Note:** Any resource fetch to this [`World`] will fail unless they are re-initialized,
    /// including engine-internal resources that are only initialized on app/world construction.
    ///
    /// This can easily cause systems expecting certain resources to immediately start panicking.
    /// Use with caution.
    pub fn clear_resources(&mut self) {
        self.storages.resources.clear();
        self.storages.non_send_resources.clear();
    }
}

impl World {
    /// Gets a pointer to the resource with the id [`ComponentId`] if it exists.
    /// The returned pointer must not be used to modify the resource, and must not be
    /// dereferenced after the immutable borrow of the [`World`] ends.
    ///
    /// **You should prefer to use the typed API [`World::get_resource`] where possible and only
    /// use this in cases where the actual types are not known at compile time.**
    #[inline]
    pub fn get_resource_by_id(&self, component_id: ComponentId) -> Option<Ptr<'_>> {
        // SAFETY:
        // - `as_unsafe_world_cell_readonly` gives permission to access the whole world immutably
        // - `&self` ensures there are no mutable borrows on world data
        unsafe {
            self.as_unsafe_world_cell_readonly()
                .get_resource_by_id(component_id)
        }
    }

    /// Gets a pointer to the resource with the id [`ComponentId`] if it exists.
    /// The returned pointer may be used to modify the resource, as long as the mutable borrow
    /// of the [`World`] is still valid.
    ///
    /// **You should prefer to use the typed API [`World::get_resource_mut`] where possible and only
    /// use this in cases where the actual types are not known at compile time.**
    #[inline]
    pub fn get_resource_mut_by_id(&mut self, component_id: ComponentId) -> Option<MutUntyped<'_>> {
        // SAFETY:
        // - `&mut self` ensures that all accessed data is unaliased
        // - `as_unsafe_world_cell` provides mutable permission to the whole world
        unsafe {
            self.as_unsafe_world_cell()
                .get_resource_mut_by_id(component_id)
        }
    }

    /// Gets a `!Send` resource to the resource with the id [`ComponentId`] if it exists.
    /// The returned pointer must not be used to modify the resource, and must not be
    /// dereferenced after the immutable borrow of the [`World`] ends.
    ///
    /// **You should prefer to use the typed API [`World::get_resource`] where possible and only
    /// use this in cases where the actual types are not known at compile time.**
    ///
    /// # Panics
    /// This function will panic if it isn't called from the same thread that the resource was inserted from.
    #[inline]
    pub fn get_non_send_by_id(&self, component_id: ComponentId) -> Option<Ptr<'_>> {
        // SAFETY:
        // - `as_unsafe_world_cell_readonly` gives permission to access the whole world immutably
        // - `&self` ensures there are no mutable borrows on world data
        unsafe {
            self.as_unsafe_world_cell_readonly()
                .get_non_send_resource_by_id(component_id)
        }
    }

    /// Gets a `!Send` resource to the resource with the id [`ComponentId`] if it exists.
    /// The returned pointer may be used to modify the resource, as long as the mutable borrow
    /// of the [`World`] is still valid.
    ///
    /// **You should prefer to use the typed API [`World::get_resource_mut`] where possible and only
    /// use this in cases where the actual types are not known at compile time.**
    ///
    /// # Panics
    /// This function will panic if it isn't called from the same thread that the resource was inserted from.
    #[inline]
    pub fn get_non_send_mut_by_id(&mut self, component_id: ComponentId) -> Option<MutUntyped<'_>> {
        // SAFETY:
        // - `&mut self` ensures that all accessed data is unaliased
        // - `as_unsafe_world_cell` provides mutable permission to the whole world
        unsafe {
            self.as_unsafe_world_cell()
                .get_non_send_resource_mut_by_id(component_id)
        }
    }

    /// Removes the resource of a given type, if it exists. Otherwise returns `None`.
    ///
    /// **You should prefer to use the typed API [`World::remove_resource`] where possible and only
    /// use this in cases where the actual types are not known at compile time.**
    pub fn remove_resource_by_id(&mut self, component_id: ComponentId) -> Option<()> {
        self.storages
            .resources
            .get_mut(component_id)?
            .remove_and_drop();
        Some(())
    }

    /// Removes the resource of a given type, if it exists. Otherwise returns `None`.
    ///
    /// **You should prefer to use the typed API [`World::remove_resource`] where possible and only
    /// use this in cases where the actual types are not known at compile time.**
    ///
    /// # Panics
    /// This function will panic if it isn't called from the same thread that the resource was inserted from.
    pub fn remove_non_send_by_id(&mut self, component_id: ComponentId) -> Option<()> {
        self.storages
            .non_send_resources
            .get_mut(component_id)?
            .remove_and_drop();
        Some(())
    }

    /// Retrieves an immutable untyped reference to the given `entity`'s [`Component`] of the given [`ComponentId`].
    /// Returns `None` if the `entity` does not have a [`Component`] of the given type.
    ///
    /// **You should prefer to use the typed API [`World::get_mut`] where possible and only
    /// use this in cases where the actual types are not known at compile time.**
    ///
    /// # Panics
    /// This function will panic if it isn't called from the same thread that the resource was inserted from.
    #[inline]
    pub fn get_by_id(&self, entity: Entity, component_id: ComponentId) -> Option<Ptr<'_>> {
        // SAFETY:
        // - `&self` ensures that all accessed data is not mutably aliased
        // - `as_unsafe_world_cell_readonly` provides shared/readonly permission to the whole world
        unsafe {
            self.as_unsafe_world_cell_readonly()
                .get_entity(entity)?
                .get_by_id(component_id)
        }
    }

    /// Retrieves a mutable untyped reference to the given `entity`'s [`Component`] of the given [`ComponentId`].
    /// Returns `None` if the `entity` does not have a [`Component`] of the given type.
    ///
    /// **You should prefer to use the typed API [`World::get_mut`] where possible and only
    /// use this in cases where the actual types are not known at compile time.**
    #[inline]
    pub fn get_mut_by_id(
        &mut self,
        entity: Entity,
        component_id: ComponentId,
    ) -> Option<MutUntyped<'_>> {
        // SAFETY:
        // - `&mut self` ensures that all accessed data is unaliased
        // - `as_unsafe_world_cell` provides mutable permission to the whole world
        unsafe {
            self.as_unsafe_world_cell()
                .get_entity(entity)?
                .get_mut_by_id(component_id)
        }
    }
}

// Schedule-related methods
impl World {
    /// Adds the specified [`Schedule`] to the world. The schedule can later be run
    /// by calling [`.run_schedule(label)`](Self::run_schedule) or by directly
    /// accessing the [`Schedules`] resource.
    ///
    /// The `Schedules` resource will be initialized if it does not already exist.
    pub fn add_schedule(&mut self, schedule: Schedule) {
        let mut schedules = self.get_resource_or_insert_with(Schedules::default);
        schedules.insert(schedule);
    }

    /// Temporarily removes the schedule associated with `label` from the world,
    /// runs user code, and finally re-adds the schedule.
    /// This returns a [`TryRunScheduleError`] if there is no schedule
    /// associated with `label`.
    ///
    /// The [`Schedule`] is fetched from the [`Schedules`] resource of the world by its label,
    /// and system state is cached.
    ///
    /// For simple cases where you just need to call the schedule once,
    /// consider using [`World::try_run_schedule`] instead.
    /// For other use cases, see the example on [`World::schedule_scope`].
    pub fn try_schedule_scope<R>(
        &mut self,
        label: impl ScheduleLabel,
        f: impl FnOnce(&mut World, &mut Schedule) -> R,
    ) -> Result<R, TryRunScheduleError> {
        let label = label.intern();
        let Some(mut schedule) = self
            .get_resource_mut::<Schedules>()
            .and_then(|mut s| s.remove(label))
        else {
            return Err(TryRunScheduleError(label));
        };

        let value = f(self, &mut schedule);

        let old = self.resource_mut::<Schedules>().insert(schedule);
        if old.is_some() {
            warn!("Schedule `{label:?}` was inserted during a call to `World::schedule_scope`: its value has been overwritten");
        }

        Ok(value)
    }

    /// Temporarily removes the schedule associated with `label` from the world,
    /// runs user code, and finally re-adds the schedule.
    ///
    /// The [`Schedule`] is fetched from the [`Schedules`] resource of the world by its label,
    /// and system state is cached.
    ///
    /// # Examples
    ///
    /// ```
    /// # use bevy_ecs::{prelude::*, schedule::ScheduleLabel};
    /// # #[derive(ScheduleLabel, Debug, Clone, Copy, PartialEq, Eq, Hash)]
    /// # pub struct MySchedule;
    /// # #[derive(Resource)]
    /// # struct Counter(usize);
    /// #
    /// # let mut world = World::new();
    /// # world.insert_resource(Counter(0));
    /// # let mut schedule = Schedule::new(MySchedule);
    /// # schedule.add_systems(tick_counter);
    /// # world.init_resource::<Schedules>();
    /// # world.add_schedule(schedule);
    /// # fn tick_counter(mut counter: ResMut<Counter>) { counter.0 += 1; }
    /// // Run the schedule five times.
    /// world.schedule_scope(MySchedule, |world, schedule| {
    ///     for _ in 0..5 {
    ///         schedule.run(world);
    ///     }
    /// });
    /// # assert_eq!(world.resource::<Counter>().0, 5);
    /// ```
    ///
    /// For simple cases where you just need to call the schedule once,
    /// consider using [`World::run_schedule`] instead.
    ///
    /// # Panics
    ///
    /// If the requested schedule does not exist.
    pub fn schedule_scope<R>(
        &mut self,
        label: impl ScheduleLabel,
        f: impl FnOnce(&mut World, &mut Schedule) -> R,
    ) -> R {
        self.try_schedule_scope(label, f)
            .unwrap_or_else(|e| panic!("{e}"))
    }

    /// Attempts to run the [`Schedule`] associated with the `label` a single time,
    /// and returns a [`TryRunScheduleError`] if the schedule does not exist.
    ///
    /// The [`Schedule`] is fetched from the [`Schedules`] resource of the world by its label,
    /// and system state is cached.
    ///
    /// For simple testing use cases, call [`Schedule::run(&mut world)`](Schedule::run) instead.
    pub fn try_run_schedule(
        &mut self,
        label: impl ScheduleLabel,
    ) -> Result<(), TryRunScheduleError> {
        self.try_schedule_scope(label, |world, sched| sched.run(world))
    }

    /// Runs the [`Schedule`] associated with the `label` a single time.
    ///
    /// The [`Schedule`] is fetched from the [`Schedules`] resource of the world by its label,
    /// and system state is cached.
    ///
    /// For simple testing use cases, call [`Schedule::run(&mut world)`](Schedule::run) instead.
    ///
    /// # Panics
    ///
    /// If the requested schedule does not exist.
    pub fn run_schedule(&mut self, label: impl ScheduleLabel) {
        self.schedule_scope(label, |world, sched| sched.run(world));
    }

    /// Ignore system order ambiguities caused by conflicts on [`Component`]s of type `T`.
    pub fn allow_ambiguous_component<T: Component>(&mut self) {
        let mut schedules = self.remove_resource::<Schedules>().unwrap_or_default();
        schedules.allow_ambiguous_component::<T>(self);
        self.insert_resource(schedules);
    }

    /// Ignore system order ambiguities caused by conflicts on [`Resource`]s of type `T`.
    pub fn allow_ambiguous_resource<T: Resource>(&mut self) {
        let mut schedules = self.remove_resource::<Schedules>().unwrap_or_default();
        schedules.allow_ambiguous_resource::<T>(self);
        self.insert_resource(schedules);
    }
}

impl fmt::Debug for World {
    fn fmt(&self, f: &mut fmt::Formatter) -> fmt::Result {
        // SAFETY: `UnsafeWorldCell` requires that this must only access metadata.
        // Accessing any data stored in the world would be unsound.
        f.debug_struct("World")
            .field("id", &self.id)
            .field("entity_count", &self.entities.len())
            .field("archetype_count", &self.archetypes.len())
            .field("component_count", &self.components.len())
            .field("resource_count", &self.storages.resources.len())
            .finish()
    }
}

// SAFETY: all methods on the world ensure that non-send resources are only accessible on the main thread
unsafe impl Send for World {}
// SAFETY: all methods on the world ensure that non-send resources are only accessible on the main thread
unsafe impl Sync for World {}

/// Creates an instance of the type this trait is implemented for
/// using data from the supplied [`World`].
///
/// This can be helpful for complex initialization or context-aware defaults.
pub trait FromWorld {
    /// Creates `Self` using data from the given [`World`].
    fn from_world(world: &mut World) -> Self;
}

impl<T: Default> FromWorld for T {
    fn from_world(_world: &mut World) -> Self {
        T::default()
    }
}

#[cfg(test)]
mod tests {
    use super::{FromWorld, World};
    use crate::{
        change_detection::DetectChangesMut,
        component::{ComponentDescriptor, ComponentInfo, StorageType},
        ptr::OwningPtr,
        system::Resource,
    };
    use bevy_ecs_macros::Component;
    use bevy_utils::{HashMap, HashSet};
    use std::{
        any::TypeId,
        panic,
        sync::{
            atomic::{AtomicBool, AtomicU32, Ordering},
            Arc, Mutex,
        },
    };

    // For bevy_ecs_macros
    use crate as bevy_ecs;

    type ID = u8;

    #[derive(Clone, Copy, Debug, PartialEq, Eq)]
    enum DropLogItem {
        Create(ID),
        Drop(ID),
    }

    #[derive(Resource, Component)]
    struct MayPanicInDrop {
        drop_log: Arc<Mutex<Vec<DropLogItem>>>,
        expected_panic_flag: Arc<AtomicBool>,
        should_panic: bool,
        id: u8,
    }

    impl MayPanicInDrop {
        fn new(
            drop_log: &Arc<Mutex<Vec<DropLogItem>>>,
            expected_panic_flag: &Arc<AtomicBool>,
            should_panic: bool,
            id: u8,
        ) -> Self {
            println!("creating component with id {id}");
            drop_log.lock().unwrap().push(DropLogItem::Create(id));

            Self {
                drop_log: Arc::clone(drop_log),
                expected_panic_flag: Arc::clone(expected_panic_flag),
                should_panic,
                id,
            }
        }
    }

    impl Drop for MayPanicInDrop {
        fn drop(&mut self) {
            println!("dropping component with id {}", self.id);

            {
                let mut drop_log = self.drop_log.lock().unwrap();
                drop_log.push(DropLogItem::Drop(self.id));
                // Don't keep the mutex while panicking, or we'll poison it.
                drop(drop_log);
            }

            if self.should_panic {
                self.expected_panic_flag.store(true, Ordering::SeqCst);
                panic!("testing what happens on panic inside drop");
            }
        }
    }

    struct DropTestHelper {
        drop_log: Arc<Mutex<Vec<DropLogItem>>>,
        /// Set to `true` right before we intentionally panic, so that if we get
        /// a panic, we know if it was intended or not.
        expected_panic_flag: Arc<AtomicBool>,
    }

    impl DropTestHelper {
        pub fn new() -> Self {
            Self {
                drop_log: Arc::new(Mutex::new(Vec::<DropLogItem>::new())),
                expected_panic_flag: Arc::new(AtomicBool::new(false)),
            }
        }

        pub fn make_component(&self, should_panic: bool, id: ID) -> MayPanicInDrop {
            MayPanicInDrop::new(&self.drop_log, &self.expected_panic_flag, should_panic, id)
        }

        pub fn finish(self, panic_res: std::thread::Result<()>) -> Vec<DropLogItem> {
            let drop_log = self.drop_log.lock().unwrap();
            let expected_panic_flag = self.expected_panic_flag.load(Ordering::SeqCst);

            if !expected_panic_flag {
                match panic_res {
                    Ok(()) => panic!("Expected a panic but it didn't happen"),
                    Err(e) => panic::resume_unwind(e),
                }
            }

            drop_log.to_owned()
        }
    }

    #[test]
    fn panic_while_overwriting_component() {
        let helper = DropTestHelper::new();

        let res = panic::catch_unwind(|| {
            let mut world = World::new();
            world
                .spawn_empty()
                .insert(helper.make_component(true, 0))
                .insert(helper.make_component(false, 1));

            println!("Done inserting! Dropping world...");
        });

        let drop_log = helper.finish(res);

        assert_eq!(
            &*drop_log,
            [
                DropLogItem::Create(0),
                DropLogItem::Create(1),
                DropLogItem::Drop(0),
                DropLogItem::Drop(1),
            ]
        );
    }

    #[derive(Resource)]
    struct TestResource(u32);

    #[test]
    fn get_resource_by_id() {
        let mut world = World::new();
        world.insert_resource(TestResource(42));
        let component_id = world
            .components()
            .get_resource_id(TypeId::of::<TestResource>())
            .unwrap();

        let resource = world.get_resource_by_id(component_id).unwrap();
        // SAFETY: `TestResource` is the correct resource type
        let resource = unsafe { resource.deref::<TestResource>() };

        assert_eq!(resource.0, 42);
    }

    #[test]
    fn get_resource_mut_by_id() {
        let mut world = World::new();
        world.insert_resource(TestResource(42));
        let component_id = world
            .components()
            .get_resource_id(TypeId::of::<TestResource>())
            .unwrap();

        {
            let mut resource = world.get_resource_mut_by_id(component_id).unwrap();
            resource.set_changed();
            // SAFETY: `TestResource` is the correct resource type
            let resource = unsafe { resource.into_inner().deref_mut::<TestResource>() };
            resource.0 = 43;
        }

        let resource = world.get_resource_by_id(component_id).unwrap();
        // SAFETY: `TestResource` is the correct resource type
        let resource = unsafe { resource.deref::<TestResource>() };

        assert_eq!(resource.0, 43);
    }

    #[test]
    fn custom_resource_with_layout() {
        static DROP_COUNT: AtomicU32 = AtomicU32::new(0);

        let mut world = World::new();

        // SAFETY: the drop function is valid for the layout and the data will be safe to access from any thread
        let descriptor = unsafe {
            ComponentDescriptor::new_with_layout(
                "Custom Test Component".to_string(),
                StorageType::Table,
                std::alloc::Layout::new::<[u8; 8]>(),
                Some(|ptr| {
                    let data = ptr.read::<[u8; 8]>();
                    assert_eq!(data, [0, 1, 2, 3, 4, 5, 6, 7]);
                    DROP_COUNT.fetch_add(1, Ordering::SeqCst);
                }),
            )
        };

        let component_id = world.init_component_with_descriptor(descriptor);

        let value: [u8; 8] = [0, 1, 2, 3, 4, 5, 6, 7];
        OwningPtr::make(value, |ptr| {
            // SAFETY: value is valid for the component layout
            unsafe {
                world.insert_resource_by_id(component_id, ptr);
            }
        });

        // SAFETY: [u8; 8] is the correct type for the resource
        let data = unsafe {
            world
                .get_resource_by_id(component_id)
                .unwrap()
                .deref::<[u8; 8]>()
        };
        assert_eq!(*data, [0, 1, 2, 3, 4, 5, 6, 7]);

        assert!(world.remove_resource_by_id(component_id).is_some());

        assert_eq!(DROP_COUNT.load(Ordering::SeqCst), 1);
    }

    #[derive(Resource)]
    struct TestFromWorld(u32);
    impl FromWorld for TestFromWorld {
        fn from_world(world: &mut World) -> Self {
            let b = world.resource::<TestResource>();
            Self(b.0)
        }
    }

    #[test]
    fn init_resource_does_not_overwrite() {
        let mut world = World::new();
        world.insert_resource(TestResource(0));
        world.init_resource::<TestFromWorld>();
        world.insert_resource(TestResource(1));
        world.init_resource::<TestFromWorld>();

        let resource = world.resource::<TestFromWorld>();

        assert_eq!(resource.0, 0);
    }

    #[test]
    fn init_non_send_resource_does_not_overwrite() {
        let mut world = World::new();
        world.insert_resource(TestResource(0));
        world.init_non_send_resource::<TestFromWorld>();
        world.insert_resource(TestResource(1));
        world.init_non_send_resource::<TestFromWorld>();

        let resource = world.non_send_resource::<TestFromWorld>();

        assert_eq!(resource.0, 0);
    }

    #[derive(Component)]
    struct Foo;

    #[derive(Component)]
    struct Bar;

    #[derive(Component)]
    struct Baz;

    #[test]
    fn inspect_entity_components() {
        let mut world = World::new();
        let ent0 = world.spawn((Foo, Bar, Baz)).id();
        let ent1 = world.spawn((Foo, Bar)).id();
        let ent2 = world.spawn((Bar, Baz)).id();
        let ent3 = world.spawn((Foo, Baz)).id();
        let ent4 = world.spawn(Foo).id();
        let ent5 = world.spawn(Bar).id();
        let ent6 = world.spawn(Baz).id();

        fn to_type_ids(component_infos: Vec<&ComponentInfo>) -> HashSet<Option<TypeId>> {
            component_infos
                .into_iter()
                .map(|component_info| component_info.type_id())
                .collect()
        }

        let foo_id = TypeId::of::<Foo>();
        let bar_id = TypeId::of::<Bar>();
        let baz_id = TypeId::of::<Baz>();
        assert_eq!(
            to_type_ids(world.inspect_entity(ent0)),
            [Some(foo_id), Some(bar_id), Some(baz_id)].into()
        );
        assert_eq!(
            to_type_ids(world.inspect_entity(ent1)),
            [Some(foo_id), Some(bar_id)].into()
        );
        assert_eq!(
            to_type_ids(world.inspect_entity(ent2)),
            [Some(bar_id), Some(baz_id)].into()
        );
        assert_eq!(
            to_type_ids(world.inspect_entity(ent3)),
            [Some(foo_id), Some(baz_id)].into()
        );
        assert_eq!(
            to_type_ids(world.inspect_entity(ent4)),
            [Some(foo_id)].into()
        );
        assert_eq!(
            to_type_ids(world.inspect_entity(ent5)),
            [Some(bar_id)].into()
        );
        assert_eq!(
            to_type_ids(world.inspect_entity(ent6)),
            [Some(baz_id)].into()
        );
    }

    #[test]
    fn iterate_entities() {
        let mut world = World::new();
        let mut entity_counters = HashMap::new();

        let iterate_and_count_entities = |world: &World, entity_counters: &mut HashMap<_, _>| {
            entity_counters.clear();
            for entity in world.iter_entities() {
                let counter = entity_counters.entry(entity.id()).or_insert(0);
                *counter += 1;
            }
        };

        // Adding one entity and validating iteration
        let ent0 = world.spawn((Foo, Bar, Baz)).id();

        iterate_and_count_entities(&world, &mut entity_counters);
        assert_eq!(entity_counters[&ent0], 1);
        assert_eq!(entity_counters.len(), 1);

        // Spawning three more entities and then validating iteration
        let ent1 = world.spawn((Foo, Bar)).id();
        let ent2 = world.spawn((Bar, Baz)).id();
        let ent3 = world.spawn((Foo, Baz)).id();

        iterate_and_count_entities(&world, &mut entity_counters);

        assert_eq!(entity_counters[&ent0], 1);
        assert_eq!(entity_counters[&ent1], 1);
        assert_eq!(entity_counters[&ent2], 1);
        assert_eq!(entity_counters[&ent3], 1);
        assert_eq!(entity_counters.len(), 4);

        // Despawning first entity and then validating the iteration
        assert!(world.despawn(ent0));

        iterate_and_count_entities(&world, &mut entity_counters);

        assert_eq!(entity_counters[&ent1], 1);
        assert_eq!(entity_counters[&ent2], 1);
        assert_eq!(entity_counters[&ent3], 1);
        assert_eq!(entity_counters.len(), 3);

        // Spawning three more entities, despawning three and then validating the iteration
        let ent4 = world.spawn(Foo).id();
        let ent5 = world.spawn(Bar).id();
        let ent6 = world.spawn(Baz).id();

        assert!(world.despawn(ent2));
        assert!(world.despawn(ent3));
        assert!(world.despawn(ent4));

        iterate_and_count_entities(&world, &mut entity_counters);

        assert_eq!(entity_counters[&ent1], 1);
        assert_eq!(entity_counters[&ent5], 1);
        assert_eq!(entity_counters[&ent6], 1);
        assert_eq!(entity_counters.len(), 3);

        // Despawning remaining entities and then validating the iteration
        assert!(world.despawn(ent1));
        assert!(world.despawn(ent5));
        assert!(world.despawn(ent6));

        iterate_and_count_entities(&world, &mut entity_counters);

        assert_eq!(entity_counters.len(), 0);
    }

    #[test]
    fn iterate_entities_mut() {
        #[derive(Component, PartialEq, Debug)]
        struct A(i32);

        #[derive(Component, PartialEq, Debug)]
        struct B(i32);

        let mut world = World::new();

        let a1 = world.spawn(A(1)).id();
        let a2 = world.spawn(A(2)).id();
        let b1 = world.spawn(B(1)).id();
        let b2 = world.spawn(B(2)).id();

        for mut entity in world.iter_entities_mut() {
            if let Some(mut a) = entity.get_mut::<A>() {
                a.0 -= 1;
            }
        }
        assert_eq!(world.entity(a1).get(), Some(&A(0)));
        assert_eq!(world.entity(a2).get(), Some(&A(1)));
        assert_eq!(world.entity(b1).get(), Some(&B(1)));
        assert_eq!(world.entity(b2).get(), Some(&B(2)));

        for mut entity in world.iter_entities_mut() {
            if let Some(mut b) = entity.get_mut::<B>() {
                b.0 *= 2;
            }
        }
        assert_eq!(world.entity(a1).get(), Some(&A(0)));
        assert_eq!(world.entity(a2).get(), Some(&A(1)));
        assert_eq!(world.entity(b1).get(), Some(&B(2)));
        assert_eq!(world.entity(b2).get(), Some(&B(4)));

        let mut entities = world.iter_entities_mut().collect::<Vec<_>>();
        entities.sort_by_key(|e| e.get::<A>().map(|a| a.0).or(e.get::<B>().map(|b| b.0)));
        let (a, b) = entities.split_at_mut(2);
        std::mem::swap(
            &mut a[1].get_mut::<A>().unwrap().0,
            &mut b[0].get_mut::<B>().unwrap().0,
        );
        assert_eq!(world.entity(a1).get(), Some(&A(0)));
        assert_eq!(world.entity(a2).get(), Some(&A(2)));
        assert_eq!(world.entity(b1).get(), Some(&B(1)));
        assert_eq!(world.entity(b2).get(), Some(&B(4)));
    }

    #[test]
    fn spawn_empty_bundle() {
        let mut world = World::new();
        world.spawn(());
    }
}<|MERGE_RESOLUTION|>--- conflicted
+++ resolved
@@ -8,15 +8,11 @@
 mod world_cell;
 
 pub use crate::change_detection::{Mut, Ref, CHECK_TICK_THRESHOLD};
-<<<<<<< HEAD
 pub use deferred_world::DeferredWorld;
-pub use entity_ref::{EntityMut, EntityRef, EntityWorldMut, Entry, OccupiedEntry, VacantEntry};
-=======
 pub use entity_ref::{
     EntityMut, EntityRef, EntityWorldMut, Entry, FilteredEntityMut, FilteredEntityRef,
     OccupiedEntry, VacantEntry,
 };
->>>>>>> ea42d143
 pub use spawn_batch::*;
 pub use world_cell::*;
 
