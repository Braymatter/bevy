//! Defines the [`World`] and APIs for accessing it directly.

mod component_constants;
mod deferred_world;
mod entity_ref;
pub mod error;
mod spawn_batch;
pub mod unsafe_world_cell;
mod world_cell;

pub use crate::change_detection::{Mut, Ref, CHECK_TICK_THRESHOLD};
pub use component_constants::*;
pub use deferred_world::DeferredWorld;
pub use entity_ref::{
    EntityMut, EntityRef, EntityWorldMut, Entry, FilteredEntityMut, FilteredEntityRef,
    OccupiedEntry, VacantEntry,
};
pub use spawn_batch::*;
pub use world_cell::*;

use crate::{
    archetype::{ArchetypeComponentId, ArchetypeId, ArchetypeRow, Archetypes},
    bundle::{Bundle, BundleInserter, BundleSpawner, Bundles},
    change_detection::{MutUntyped, TicksMut},
    component::{Component, ComponentDescriptor, ComponentId, ComponentInfo, Components, Tick},
    entity::{AllocAtWithoutReplacement, Entities, Entity, EntityLocation},
    event::{Event, EventId, Events, SendBatchIds},
<<<<<<< HEAD
    observer::Observers,
    query::{DebugCheckedUnwrap, QueryEntityError, QueryState, WorldQueryData, WorldQueryFilter},
=======
    query::{DebugCheckedUnwrap, QueryData, QueryEntityError, QueryFilter, QueryState},
>>>>>>> 55b73fdf
    removal_detection::RemovedComponentEvents,
    schedule::{Schedule, ScheduleLabel, Schedules},
    storage::{ResourceData, Storages},
    system::{CommandQueue, Commands, Resource},
    world::error::TryRunScheduleError,
};
use bevy_ptr::{OwningPtr, Ptr};
use bevy_utils::tracing::warn;
use std::{
    any::TypeId,
    fmt,
    mem::MaybeUninit,
    sync::atomic::{AtomicU32, Ordering},
};
mod identifier;

pub use identifier::WorldId;

use self::unsafe_world_cell::{UnsafeEntityCell, UnsafeWorldCell};

/// Stores and exposes operations on [entities](Entity), [components](Component), resources,
/// and their associated metadata.
///
/// Each [`Entity`] has a set of components. Each component can have up to one instance of each
/// component type. Entity components can be created, updated, removed, and queried using a given
/// [`World`].
///
/// For complex access patterns involving [`SystemParam`](crate::system::SystemParam),
/// consider using [`SystemState`](crate::system::SystemState).
///
/// To mutate different parts of the world simultaneously,
/// use [`World::resource_scope`] or [`SystemState`](crate::system::SystemState).
///
/// ## Resources
///
/// Worlds can also store [`Resource`]s,
/// which are unique instances of a given type that don't belong to a specific Entity.
/// There are also *non send resources*, which can only be accessed on the main thread.
/// See [`Resource`] for usage.
pub struct World {
    id: WorldId,
    pub(crate) entities: Entities,
    pub(crate) components: Components,
    pub(crate) archetypes: Archetypes,
    pub(crate) storages: Storages,
    pub(crate) bundles: Bundles,
    pub(crate) observers: Observers,
    pub(crate) removed_components: RemovedComponentEvents,
    /// Access cache used by [`WorldCell`]. Is only accessed in the `Drop` impl of `WorldCell`.
    pub(crate) archetype_component_access: ArchetypeComponentAccess,
    pub(crate) change_tick: AtomicU32,
    pub(crate) last_change_tick: Tick,
    pub(crate) last_check_tick: Tick,
    pub(crate) last_event_id: u32,
    pub(crate) command_queue: CommandQueue,
    pub(crate) flushing_commands: bool,
}

impl Default for World {
    fn default() -> Self {
        let mut world = Self {
            id: WorldId::new().expect("More `bevy` `World`s have been created than is supported"),
            entities: Entities::new(),
            components: Default::default(),
            archetypes: Archetypes::new(),
            storages: Default::default(),
            bundles: Default::default(),
            observers: Observers::default(),
            removed_components: Default::default(),
            archetype_component_access: Default::default(),
            // Default value is `1`, and `last_change_tick`s default to `0`, such that changes
            // are detected on first system runs and for direct world queries.
            change_tick: AtomicU32::new(1),
            last_change_tick: Tick::new(0),
            last_check_tick: Tick::new(0),
            last_event_id: 0,
            command_queue: CommandQueue::default(),
            flushing_commands: false,
        };
        world.bootstrap();
        world
    }
}

impl World {
    #[inline]
    fn bootstrap(&mut self) {
        assert_eq!(ANY, self.init_component::<Any>());
        assert_eq!(NO_EVENT, self.init_component::<NoEvent>());
        assert_eq!(ON_ADD, self.init_component::<OnAdd>());
        assert_eq!(ON_INSERT, self.init_component::<OnInsert>());
        assert_eq!(ON_REMOVE, self.init_component::<OnRemove>());
    }
    /// Creates a new empty [`World`].
    ///
    /// # Panics
    ///
    /// If [`usize::MAX`] [`World`]s have been created.
    /// This guarantee allows System Parameters to safely uniquely identify a [`World`],
    /// since its [`WorldId`] is unique
    #[inline]
    pub fn new() -> World {
        World::default()
    }

    /// Retrieves this [`World`]'s unique ID
    #[inline]
    pub fn id(&self) -> WorldId {
        self.id
    }

    /// Creates a new [`UnsafeWorldCell`] view with complete read+write access.
    #[inline]
    pub fn as_unsafe_world_cell(&mut self) -> UnsafeWorldCell<'_> {
        UnsafeWorldCell::new_mutable(self)
    }

    /// Creates a new [`UnsafeWorldCell`] view with only read access to everything.
    #[inline]
    pub fn as_unsafe_world_cell_readonly(&self) -> UnsafeWorldCell<'_> {
        UnsafeWorldCell::new_readonly(self)
    }

    /// Retrieves this world's [`Entities`] collection.
    #[inline]
    pub fn entities(&self) -> &Entities {
        &self.entities
    }

    /// Retrieves this world's [`Entities`] collection mutably.
    ///
    /// # Safety
    /// Mutable reference must not be used to put the [`Entities`] data
    /// in an invalid state for this [`World`]
    #[inline]
    pub unsafe fn entities_mut(&mut self) -> &mut Entities {
        &mut self.entities
    }

    /// Retrieves this world's [`Archetypes`] collection.
    #[inline]
    pub fn archetypes(&self) -> &Archetypes {
        &self.archetypes
    }

    /// Retrieves this world's [`Components`] collection.
    #[inline]
    pub fn components(&self) -> &Components {
        &self.components
    }

    /// Retrieves this world's [`Storages`] collection.
    #[inline]
    pub fn storages(&self) -> &Storages {
        &self.storages
    }

    /// Retrieves this world's [`Bundles`] collection.
    #[inline]
    pub fn bundles(&self) -> &Bundles {
        &self.bundles
    }

    /// Retrieves this world's [`RemovedComponentEvents`] collection
    #[inline]
    pub fn removed_components(&self) -> &RemovedComponentEvents {
        &self.removed_components
    }

    /// Retrieves a [`WorldCell`], which safely enables multiple mutable World accesses at the same
    /// time, provided those accesses do not conflict with each other.
    #[inline]
    pub fn cell(&mut self) -> WorldCell<'_> {
        WorldCell::new(self)
    }

    /// Creates a new [`Commands`] instance that writes to the world's command queue
    /// Use [`World::flush_commands`] to apply all queued commands
    #[inline]
    pub fn commands(&mut self) -> Commands {
        Commands::new_from_entities(&mut self.command_queue, &self.entities)
    }

    /// Initializes a new [`Component`] type and returns the [`ComponentId`] created for it.
    pub fn init_component<T: Component>(&mut self) -> ComponentId {
        self.components.init_component::<T>(&mut self.storages)
    }

    /// Initializes a new [`Component`] type and returns a mutable reference to the [`ComponentInfo`] created for it.
    /// Primarily used for registering hooks.
    ///
    /// Will panic if `T` exists in any archetypes.
    pub fn register_component<T: Component>(&mut self) -> &mut ComponentInfo {
        let index = self.init_component::<T>();
        assert!(!self.archetypes.archetypes.iter().any(|a| a.contains(index)), "Components cannot be registered if they already exist in an archetype, use init_component if {} may already be in use", std::any::type_name::<T>());
        // SAFETY: We just created this component
        unsafe { self.components.get_info_mut(index) }
    }

    /// Initializes a new [`Component`] type and returns the [`ComponentId`] created for it.
    ///
    /// This method differs from [`World::init_component`] in that it uses a [`ComponentDescriptor`]
    /// to initialize the new component type instead of statically available type information. This
    /// enables the dynamic initialization of new component definitions at runtime for advanced use cases.
    ///
    /// While the option to initialize a component from a descriptor is useful in type-erased
    /// contexts, the standard `World::init_component` function should always be used instead
    /// when type information is available at compile time.
    pub fn init_component_with_descriptor(
        &mut self,
        descriptor: ComponentDescriptor,
    ) -> ComponentId {
        self.components
            .init_component_with_descriptor(&mut self.storages, descriptor)
    }

    /// Initializes a new [`Component`] type and returns a mutable reference to the [`ComponentInfo`] created for it.
    /// Primarily used for registering hooks.
    pub fn register_component_with_descriptor(
        &mut self,
        descriptor: ComponentDescriptor,
    ) -> &mut ComponentInfo {
        let index = self.init_component_with_descriptor(descriptor);
        // SAFETY: We just created this component
        unsafe { self.components.get_info_mut(index) }
    }

    /// Returns the [`ComponentId`] of the given [`Component`] type `T`.
    ///
    /// The returned `ComponentId` is specific to the `World` instance
    /// it was retrieved from and should not be used with another `World` instance.
    ///
    /// Returns [`None`] if the `Component` type has not yet been initialized within
    /// the `World` using [`World::init_component`].
    ///
    /// ```
    /// use bevy_ecs::prelude::*;
    ///
    /// let mut world = World::new();
    ///
    /// #[derive(Component)]
    /// struct ComponentA;
    ///
    /// let component_a_id = world.init_component::<ComponentA>();
    ///
    /// assert_eq!(component_a_id, world.component_id::<ComponentA>().unwrap())
    /// ```
    ///
    /// # See also
    ///
    /// * [`Components::component_id()`]
    /// * [`Components::get_id()`]
    #[inline]
    pub fn component_id<T: Component>(&self) -> Option<ComponentId> {
        self.components.component_id::<T>()
    }

    /// Retrieves an [`EntityRef`] that exposes read-only operations for the given `entity`.
    /// This will panic if the `entity` does not exist. Use [`World::get_entity`] if you want
    /// to check for entity existence instead of implicitly panic-ing.
    ///
    /// ```
    /// use bevy_ecs::{component::Component, world::World};
    ///
    /// #[derive(Component)]
    /// struct Position {
    ///   x: f32,
    ///   y: f32,
    /// }
    ///
    /// let mut world = World::new();
    /// let entity = world.spawn(Position { x: 0.0, y: 0.0 }).id();
    /// let position = world.entity(entity).get::<Position>().unwrap();
    /// assert_eq!(position.x, 0.0);
    /// ```
    #[inline]
    #[track_caller]
    pub fn entity(&self, entity: Entity) -> EntityRef {
        #[inline(never)]
        #[cold]
        #[track_caller]
        fn panic_no_entity(entity: Entity) -> ! {
            panic!("Entity {entity:?} does not exist");
        }

        match self.get_entity(entity) {
            Some(entity) => entity,
            None => panic_no_entity(entity),
        }
    }

    /// Retrieves an [`EntityWorldMut`] that exposes read and write operations for the given `entity`.
    /// This will panic if the `entity` does not exist. Use [`World::get_entity_mut`] if you want
    /// to check for entity existence instead of implicitly panic-ing.
    ///
    /// ```
    /// use bevy_ecs::{component::Component, world::World};
    ///
    /// #[derive(Component)]
    /// struct Position {
    ///   x: f32,
    ///   y: f32,
    /// }
    ///
    /// let mut world = World::new();
    /// let entity = world.spawn(Position { x: 0.0, y: 0.0 }).id();
    /// let mut entity_mut = world.entity_mut(entity);
    /// let mut position = entity_mut.get_mut::<Position>().unwrap();
    /// position.x = 1.0;
    /// ```
    #[inline]
    #[track_caller]
    pub fn entity_mut(&mut self, entity: Entity) -> EntityWorldMut {
        #[inline(never)]
        #[cold]
        #[track_caller]
        fn panic_no_entity(entity: Entity) -> ! {
            panic!("Entity {entity:?} does not exist");
        }

        match self.get_entity_mut(entity) {
            Some(entity) => entity,
            None => panic_no_entity(entity),
        }
    }

    /// Gets an [`EntityRef`] for multiple entities at once.
    ///
    /// # Panics
    ///
    /// If any entity does not exist in the world.
    ///
    /// # Examples
    ///
    /// ```
    /// # use bevy_ecs::prelude::*;
    /// # let mut world = World::new();
    /// # let id1 = world.spawn_empty().id();
    /// # let id2 = world.spawn_empty().id();
    /// // Getting multiple entities.
    /// let [entity1, entity2] = world.many_entities([id1, id2]);
    /// ```
    ///
    /// ```should_panic
    /// # use bevy_ecs::prelude::*;
    /// # let mut world = World::new();
    /// # let id1 = world.spawn_empty().id();
    /// # let id2 = world.spawn_empty().id();
    /// // Trying to get a despawned entity will fail.
    /// world.despawn(id2);
    /// world.many_entities([id1, id2]);
    /// ```
    pub fn many_entities<const N: usize>(&mut self, entities: [Entity; N]) -> [EntityRef<'_>; N] {
        #[inline(never)]
        #[cold]
        #[track_caller]
        fn panic_no_entity(entity: Entity) -> ! {
            panic!("Entity {entity:?} does not exist");
        }

        match self.get_many_entities(entities) {
            Ok(refs) => refs,
            Err(entity) => panic_no_entity(entity),
        }
    }

    /// Gets mutable access to multiple entities at once.
    ///
    /// # Panics
    ///
    /// If any entities do not exist in the world,
    /// or if the same entity is specified multiple times.
    ///
    /// # Examples
    ///
    /// Disjoint mutable access.
    ///
    /// ```
    /// # use bevy_ecs::prelude::*;
    /// # let mut world = World::new();
    /// # let id1 = world.spawn_empty().id();
    /// # let id2 = world.spawn_empty().id();
    /// // Disjoint mutable access.
    /// let [entity1, entity2] = world.many_entities_mut([id1, id2]);
    /// ```
    ///
    /// Trying to access the same entity multiple times will fail.
    ///
    /// ```should_panic
    /// # use bevy_ecs::prelude::*;
    /// # let mut world = World::new();
    /// # let id = world.spawn_empty().id();
    /// world.many_entities_mut([id, id]);
    /// ```
    pub fn many_entities_mut<const N: usize>(
        &mut self,
        entities: [Entity; N],
    ) -> [EntityMut<'_>; N] {
        #[inline(never)]
        #[cold]
        #[track_caller]
        fn panic_on_err(e: QueryEntityError) -> ! {
            panic!("{e}");
        }

        match self.get_many_entities_mut(entities) {
            Ok(borrows) => borrows,
            Err(e) => panic_on_err(e),
        }
    }

    /// Returns the components of an [`Entity`] through [`ComponentInfo`].
    #[inline]
    pub fn inspect_entity(&self, entity: Entity) -> Vec<&ComponentInfo> {
        let entity_location = self
            .entities()
            .get(entity)
            .unwrap_or_else(|| panic!("Entity {entity:?} does not exist"));

        let archetype = self
            .archetypes()
            .get(entity_location.archetype_id)
            .unwrap_or_else(|| {
                panic!(
                    "Archetype {:?} does not exist",
                    entity_location.archetype_id
                )
            });

        archetype
            .components()
            .filter_map(|id| self.components().get_info(id))
            .collect()
    }

    /// Returns an [`EntityWorldMut`] for the given `entity` (if it exists) or spawns one if it doesn't exist.
    /// This will return [`None`] if the `entity` exists with a different generation.
    ///
    /// # Note
    /// Spawning a specific `entity` value is rarely the right choice. Most apps should favor [`World::spawn`].
    /// This method should generally only be used for sharing entities across apps, and only when they have a
    /// scheme worked out to share an ID space (which doesn't happen by default).
    #[inline]
    pub fn get_or_spawn(&mut self, entity: Entity) -> Option<EntityWorldMut> {
        self.flush_entities();
        match self.entities.alloc_at_without_replacement(entity) {
            AllocAtWithoutReplacement::Exists(location) => {
                // SAFETY: `entity` exists and `location` is that entity's location
                Some(unsafe { EntityWorldMut::new(self, entity, location) })
            }
            AllocAtWithoutReplacement::DidNotExist => {
                // SAFETY: entity was just allocated
                Some(unsafe { self.spawn_at_empty_internal(entity) })
            }
            AllocAtWithoutReplacement::ExistsWithWrongGeneration => None,
        }
    }

    /// Retrieves an [`EntityRef`] that exposes read-only operations for the given `entity`.
    /// Returns [`None`] if the `entity` does not exist.
    /// Instead of unwrapping the value returned from this function, prefer [`World::entity`].
    ///
    /// ```
    /// use bevy_ecs::{component::Component, world::World};
    ///
    /// #[derive(Component)]
    /// struct Position {
    ///   x: f32,
    ///   y: f32,
    /// }
    ///
    /// let mut world = World::new();
    /// let entity = world.spawn(Position { x: 0.0, y: 0.0 }).id();
    /// let entity_ref = world.get_entity(entity).unwrap();
    /// let position = entity_ref.get::<Position>().unwrap();
    /// assert_eq!(position.x, 0.0);
    /// ```
    #[inline]
    pub fn get_entity(&self, entity: Entity) -> Option<EntityRef> {
        let location = self.entities.get(entity)?;
        // SAFETY: if the Entity is invalid, the function returns early.
        // Additionally, Entities::get(entity) returns the correct EntityLocation if the entity exists.
        let entity_cell =
            UnsafeEntityCell::new(self.as_unsafe_world_cell_readonly(), entity, location);
        // SAFETY: The UnsafeEntityCell has read access to the entire world.
        let entity_ref = unsafe { EntityRef::new(entity_cell) };
        Some(entity_ref)
    }

    /// Gets an [`EntityRef`] for multiple entities at once.
    ///
    /// # Errors
    ///
    /// If any entity does not exist in the world.
    ///
    /// # Examples
    ///
    /// ```
    /// # use bevy_ecs::prelude::*;
    /// # let mut world = World::new();
    /// # let id1 = world.spawn_empty().id();
    /// # let id2 = world.spawn_empty().id();
    /// // Getting multiple entities.
    /// let [entity1, entity2] = world.get_many_entities([id1, id2]).unwrap();
    ///
    /// // Trying to get a despawned entity will fail.
    /// world.despawn(id2);
    /// assert!(world.get_many_entities([id1, id2]).is_err());
    /// ```
    pub fn get_many_entities<const N: usize>(
        &self,
        entities: [Entity; N],
    ) -> Result<[EntityRef<'_>; N], Entity> {
        let mut refs = [MaybeUninit::uninit(); N];
        for (r, id) in std::iter::zip(&mut refs, entities) {
            *r = MaybeUninit::new(self.get_entity(id).ok_or(id)?);
        }

        // SAFETY: Each item was initialized in the above loop.
        let refs = refs.map(|r| unsafe { MaybeUninit::assume_init(r) });

        Ok(refs)
    }

    /// Returns an [`Entity`] iterator of current entities.
    ///
    /// This is useful in contexts where you only have read-only access to the [`World`].
    #[inline]
    pub fn iter_entities(&self) -> impl Iterator<Item = EntityRef<'_>> + '_ {
        self.archetypes.iter().flat_map(|archetype| {
            archetype
                .entities()
                .iter()
                .enumerate()
                .map(|(archetype_row, archetype_entity)| {
                    let entity = archetype_entity.id();
                    let location = EntityLocation {
                        archetype_id: archetype.id(),
                        archetype_row: ArchetypeRow::new(archetype_row),
                        table_id: archetype.table_id(),
                        table_row: archetype_entity.table_row(),
                    };

                    // SAFETY: entity exists and location accurately specifies the archetype where the entity is stored.
                    let cell = UnsafeEntityCell::new(
                        self.as_unsafe_world_cell_readonly(),
                        entity,
                        location,
                    );
                    // SAFETY: `&self` gives read access to the entire world.
                    unsafe { EntityRef::new(cell) }
                })
        })
    }

    /// Returns a mutable iterator over all entities in the `World`.
    pub fn iter_entities_mut(&mut self) -> impl Iterator<Item = EntityMut<'_>> + '_ {
        let world_cell = self.as_unsafe_world_cell();
        world_cell.archetypes().iter().flat_map(move |archetype| {
            archetype
                .entities()
                .iter()
                .enumerate()
                .map(move |(archetype_row, archetype_entity)| {
                    let entity = archetype_entity.id();
                    let location = EntityLocation {
                        archetype_id: archetype.id(),
                        archetype_row: ArchetypeRow::new(archetype_row),
                        table_id: archetype.table_id(),
                        table_row: archetype_entity.table_row(),
                    };

                    // SAFETY: entity exists and location accurately specifies the archetype where the entity is stored.
                    let cell = UnsafeEntityCell::new(world_cell, entity, location);
                    // SAFETY: We have exclusive access to the entire world. We only create one borrow for each entity,
                    // so none will conflict with one another.
                    unsafe { EntityMut::new(cell) }
                })
        })
    }

    /// Retrieves an [`EntityWorldMut`] that exposes read and write operations for the given `entity`.
    /// Returns [`None`] if the `entity` does not exist.
    /// Instead of unwrapping the value returned from this function, prefer [`World::entity_mut`].
    ///
    /// ```
    /// use bevy_ecs::{component::Component, world::World};
    ///
    /// #[derive(Component)]
    /// struct Position {
    ///   x: f32,
    ///   y: f32,
    /// }
    ///
    /// let mut world = World::new();
    /// let entity = world.spawn(Position { x: 0.0, y: 0.0 }).id();
    /// let mut entity_mut = world.get_entity_mut(entity).unwrap();
    /// let mut position = entity_mut.get_mut::<Position>().unwrap();
    /// position.x = 1.0;
    /// ```
    #[inline]
    pub fn get_entity_mut(&mut self, entity: Entity) -> Option<EntityWorldMut> {
        let location = self.entities.get(entity)?;
        // SAFETY: `entity` exists and `location` is that entity's location
        Some(unsafe { EntityWorldMut::new(self, entity, location) })
    }

    /// Gets mutable access to multiple entities.
    ///
    /// # Errors
    ///
    /// If any entities do not exist in the world,
    /// or if the same entity is specified multiple times.
    ///
    /// # Examples
    ///
    /// ```
    /// # use bevy_ecs::prelude::*;
    /// # let mut world = World::new();
    /// # let id1 = world.spawn_empty().id();
    /// # let id2 = world.spawn_empty().id();
    /// // Disjoint mutable access.
    /// let [entity1, entity2] = world.get_many_entities_mut([id1, id2]).unwrap();
    ///
    /// // Trying to access the same entity multiple times will fail.
    /// assert!(world.get_many_entities_mut([id1, id1]).is_err());
    /// ```
    pub fn get_many_entities_mut<const N: usize>(
        &mut self,
        entities: [Entity; N],
    ) -> Result<[EntityMut<'_>; N], QueryEntityError> {
        // Ensure each entity is unique.
        for i in 0..N {
            for j in 0..i {
                if entities[i] == entities[j] {
                    return Err(QueryEntityError::AliasedMutability(entities[i]));
                }
            }
        }

        // SAFETY: Each entity is unique.
        unsafe { self.get_entities_mut_unchecked(entities) }
    }

    /// # Safety
    /// `entities` must contain no duplicate [`Entity`] IDs.
    unsafe fn get_entities_mut_unchecked<const N: usize>(
        &mut self,
        entities: [Entity; N],
    ) -> Result<[EntityMut<'_>; N], QueryEntityError> {
        let world_cell = self.as_unsafe_world_cell();

        let mut cells = [MaybeUninit::uninit(); N];
        for (cell, id) in std::iter::zip(&mut cells, entities) {
            *cell = MaybeUninit::new(
                world_cell
                    .get_entity(id)
                    .ok_or(QueryEntityError::NoSuchEntity(id))?,
            );
        }
        // SAFETY: Each item was initialized in the loop above.
        let cells = cells.map(|c| unsafe { MaybeUninit::assume_init(c) });

        // SAFETY:
        // - `world_cell` has exclusive access to the entire world.
        // - The caller ensures that each entity is unique, so none
        //   of the borrows will conflict with one another.
        let borrows = cells.map(|c| unsafe { EntityMut::new(c) });

        Ok(borrows)
    }

    /// Spawns a new [`Entity`] and returns a corresponding [`EntityWorldMut`], which can be used
    /// to add components to the entity or retrieve its id.
    ///
    /// ```
    /// use bevy_ecs::{component::Component, world::World};
    ///
    /// #[derive(Component)]
    /// struct Position {
    ///   x: f32,
    ///   y: f32,
    /// }
    /// #[derive(Component)]
    /// struct Label(&'static str);
    /// #[derive(Component)]
    /// struct Num(u32);
    ///
    /// let mut world = World::new();
    /// let entity = world.spawn_empty()
    ///     .insert(Position { x: 0.0, y: 0.0 }) // add a single component
    ///     .insert((Num(1), Label("hello"))) // add a bundle of components
    ///     .id();
    ///
    /// let position = world.entity(entity).get::<Position>().unwrap();
    /// assert_eq!(position.x, 0.0);
    /// ```
    pub fn spawn_empty(&mut self) -> EntityWorldMut {
        self.flush_entities();
        let entity = self.entities.alloc();
        // SAFETY: entity was just allocated
        unsafe { self.spawn_at_empty_internal(entity) }
    }

    /// Spawns a new [`Entity`] with a given [`Bundle`] of [components](`Component`) and returns
    /// a corresponding [`EntityWorldMut`], which can be used to add components to the entity or
    /// retrieve its id.
    ///
    /// ```
    /// use bevy_ecs::{bundle::Bundle, component::Component, world::World};
    ///
    /// #[derive(Component)]
    /// struct Position {
    ///   x: f32,
    ///   y: f32,
    /// }
    ///
    /// #[derive(Component)]
    /// struct Velocity {
    ///     x: f32,
    ///     y: f32,
    /// };
    ///
    /// #[derive(Component)]
    /// struct Name(&'static str);
    ///
    /// #[derive(Bundle)]
    /// struct PhysicsBundle {
    ///     position: Position,
    ///     velocity: Velocity,
    /// }
    ///
    /// let mut world = World::new();
    ///
    /// // `spawn` can accept a single component:
    /// world.spawn(Position { x: 0.0, y: 0.0 });

    /// // It can also accept a tuple of components:
    /// world.spawn((
    ///     Position { x: 0.0, y: 0.0 },
    ///     Velocity { x: 1.0, y: 1.0 },
    /// ));

    /// // Or it can accept a pre-defined Bundle of components:
    /// world.spawn(PhysicsBundle {
    ///     position: Position { x: 2.0, y: 2.0 },
    ///     velocity: Velocity { x: 0.0, y: 4.0 },
    /// });
    ///
    /// let entity = world
    ///     // Tuples can also mix Bundles and Components
    ///     .spawn((
    ///         PhysicsBundle {
    ///             position: Position { x: 2.0, y: 2.0 },
    ///             velocity: Velocity { x: 0.0, y: 4.0 },
    ///         },
    ///         Name("Elaina Proctor"),
    ///     ))
    ///     // Calling id() will return the unique identifier for the spawned entity
    ///     .id();
    /// let position = world.entity(entity).get::<Position>().unwrap();
    /// assert_eq!(position.x, 2.0);
    /// ```
    pub fn spawn<B: Bundle>(&mut self, bundle: B) -> EntityWorldMut {
        self.flush_entities();
        let change_tick = self.change_tick();
        let entity = self.entities.alloc();
        let entity_location = {
            let mut bundle_spawner = BundleSpawner::new::<B>(self, change_tick);
            // SAFETY: bundle's type matches `bundle_info`, entity is allocated but non-existent
            unsafe { bundle_spawner.spawn_non_existent(entity, bundle) }
        };

        // SAFETY: entity and location are valid, as they were just created above
        unsafe { EntityWorldMut::new(self, entity, entity_location) }
    }

    /// # Safety
    /// must be called on an entity that was just allocated
    unsafe fn spawn_at_empty_internal(&mut self, entity: Entity) -> EntityWorldMut {
        let archetype = self.archetypes.empty_mut();
        // PERF: consider avoiding allocating entities in the empty archetype unless needed
        let table_row = self.storages.tables[archetype.table_id()].allocate(entity);
        // SAFETY: no components are allocated by archetype.allocate() because the archetype is
        // empty
        let location = archetype.allocate(entity, table_row);
        // SAFETY: entity index was just allocated
        self.entities.set(entity.index(), location);
        EntityWorldMut::new(self, entity, location)
    }

    /// Spawns a batch of entities with the same component [`Bundle`] type. Takes a given
    /// [`Bundle`] iterator and returns a corresponding [`Entity`] iterator.
    /// This is more efficient than spawning entities and adding components to them individually,
    /// but it is limited to spawning entities with the same [`Bundle`] type, whereas spawning
    /// individually is more flexible.
    ///
    /// ```
    /// use bevy_ecs::{component::Component, entity::Entity, world::World};
    ///
    /// #[derive(Component)]
    /// struct Str(&'static str);
    /// #[derive(Component)]
    /// struct Num(u32);
    ///
    /// let mut world = World::new();
    /// let entities = world.spawn_batch(vec![
    ///   (Str("a"), Num(0)), // the first entity
    ///   (Str("b"), Num(1)), // the second entity
    /// ]).collect::<Vec<Entity>>();
    ///
    /// assert_eq!(entities.len(), 2);
    /// ```
    pub fn spawn_batch<I>(&mut self, iter: I) -> SpawnBatchIter<'_, I::IntoIter>
    where
        I: IntoIterator,
        I::Item: Bundle,
    {
        SpawnBatchIter::new(self, iter.into_iter())
    }

    /// Retrieves a reference to the given `entity`'s [`Component`] of the given type.
    /// Returns `None` if the `entity` does not have a [`Component`] of the given type.
    /// ```
    /// use bevy_ecs::{component::Component, world::World};
    ///
    /// #[derive(Component)]
    /// struct Position {
    ///   x: f32,
    ///   y: f32,
    /// }
    ///
    /// let mut world = World::new();
    /// let entity = world.spawn(Position { x: 0.0, y: 0.0 }).id();
    /// let position = world.get::<Position>(entity).unwrap();
    /// assert_eq!(position.x, 0.0);
    /// ```
    #[inline]
    pub fn get<T: Component>(&self, entity: Entity) -> Option<&T> {
        self.get_entity(entity)?.get()
    }

    /// Retrieves a mutable reference to the given `entity`'s [`Component`] of the given type.
    /// Returns `None` if the `entity` does not have a [`Component`] of the given type.
    /// ```
    /// use bevy_ecs::{component::Component, world::World};
    ///
    /// #[derive(Component)]
    /// struct Position {
    ///   x: f32,
    ///   y: f32,
    /// }
    ///
    /// let mut world = World::new();
    /// let entity = world.spawn(Position { x: 0.0, y: 0.0 }).id();
    /// let mut position = world.get_mut::<Position>(entity).unwrap();
    /// position.x = 1.0;
    /// ```
    #[inline]
    pub fn get_mut<T: Component>(&mut self, entity: Entity) -> Option<Mut<T>> {
        // SAFETY:
        // - `as_unsafe_world_cell` is the only thing that is borrowing world
        // - `as_unsafe_world_cell` provides mutable permission to everything
        // - `&mut self` ensures no other borrows on world data
        unsafe { self.as_unsafe_world_cell().get_entity(entity)?.get_mut() }
    }

    /// Despawns the given `entity`, if it exists. This will also remove all of the entity's
    /// [`Component`]s. Returns `true` if the `entity` is successfully despawned and `false` if
    /// the `entity` does not exist.
    ///
    /// # Note
    ///
    /// This won't clean up external references to the entity (such as parent-child relationships
    /// if you're using `bevy_hierarchy`), which may leave the world in an invalid state.
    ///
    /// ```
    /// use bevy_ecs::{component::Component, world::World};
    ///
    /// #[derive(Component)]
    /// struct Position {
    ///   x: f32,
    ///   y: f32,
    /// }
    ///
    /// let mut world = World::new();
    /// let entity = world.spawn(Position { x: 0.0, y: 0.0 }).id();
    /// assert!(world.despawn(entity));
    /// assert!(world.get_entity(entity).is_none());
    /// assert!(world.get::<Position>(entity).is_none());
    /// ```
    #[inline]
    pub fn despawn(&mut self, entity: Entity) -> bool {
        if let Some(entity) = self.get_entity_mut(entity) {
            entity.despawn();
            true
        } else {
            warn!("error[B0003]: Could not despawn entity {:?} because it doesn't exist in this World.", entity);
            false
        }
    }

    /// Clears the internal component tracker state.
    ///
    /// The world maintains some internal state about changed and removed components. This state
    /// is used by [`RemovedComponents`] to provide access to the entities that had a specific type
    /// of component removed since last tick.
    ///
    /// The state is also used for change detection when accessing components and resources outside
    /// of a system, for example via [`World::get_mut()`] or [`World::get_resource_mut()`].
    ///
    /// By clearing this internal state, the world "forgets" about those changes, allowing a new round
    /// of detection to be recorded.
    ///
    /// When using `bevy_ecs` as part of the full Bevy engine, this method is added as a system to the
    /// main app, to run during `Last`, so you don't need to call it manually. When using `bevy_ecs`
    /// as a separate standalone crate however, you need to call this manually.
    ///
    /// ```
    /// # use bevy_ecs::prelude::*;
    /// # #[derive(Component, Default)]
    /// # struct Transform;
    /// // a whole new world
    /// let mut world = World::new();
    ///
    /// // you changed it
    /// let entity = world.spawn(Transform::default()).id();
    ///
    /// // change is detected
    /// let transform = world.get_mut::<Transform>(entity).unwrap();
    /// assert!(transform.is_changed());
    ///
    /// // update the last change tick
    /// world.clear_trackers();
    ///
    /// // change is no longer detected
    /// let transform = world.get_mut::<Transform>(entity).unwrap();
    /// assert!(!transform.is_changed());
    /// ```
    ///
    /// [`RemovedComponents`]: crate::removal_detection::RemovedComponents
    pub fn clear_trackers(&mut self) {
        self.removed_components.update();
        self.last_change_tick = self.increment_change_tick();
    }

    /// Returns [`QueryState`] for the given [`QueryData`], which is used to efficiently
    /// run queries on the [`World`] by storing and reusing the [`QueryState`].
    /// ```
    /// use bevy_ecs::{component::Component, entity::Entity, world::World};
    ///
    /// #[derive(Component, Debug, PartialEq)]
    /// struct Position {
    ///   x: f32,
    ///   y: f32,
    /// }
    ///
    /// #[derive(Component)]
    /// struct Velocity {
    ///   x: f32,
    ///   y: f32,
    /// }
    ///
    /// let mut world = World::new();
    /// let entities = world.spawn_batch(vec![
    ///     (Position { x: 0.0, y: 0.0}, Velocity { x: 1.0, y: 0.0 }),
    ///     (Position { x: 0.0, y: 0.0}, Velocity { x: 0.0, y: 1.0 }),
    /// ]).collect::<Vec<Entity>>();
    ///
    /// let mut query = world.query::<(&mut Position, &Velocity)>();
    /// for (mut position, velocity) in query.iter_mut(&mut world) {
    ///    position.x += velocity.x;
    ///    position.y += velocity.y;
    /// }
    ///
    /// assert_eq!(world.get::<Position>(entities[0]).unwrap(), &Position { x: 1.0, y: 0.0 });
    /// assert_eq!(world.get::<Position>(entities[1]).unwrap(), &Position { x: 0.0, y: 1.0 });
    /// ```
    ///
    /// To iterate over entities in a deterministic order,
    /// sort the results of the query using the desired component as a key.
    /// Note that this requires fetching the whole result set from the query
    /// and allocation of a [`Vec`] to store it.
    ///
    /// ```
    /// use bevy_ecs::{component::Component, entity::Entity, world::World};
    ///
    /// #[derive(Component, PartialEq, Eq, PartialOrd, Ord, Debug)]
    /// struct Order(i32);
    /// #[derive(Component, PartialEq, Debug)]
    /// struct Label(&'static str);
    ///
    /// let mut world = World::new();
    /// let a = world.spawn((Order(2), Label("second"))).id();
    /// let b = world.spawn((Order(3), Label("third"))).id();
    /// let c = world.spawn((Order(1), Label("first"))).id();
    /// let mut entities = world.query::<(Entity, &Order, &Label)>()
    ///     .iter(&world)
    ///     .collect::<Vec<_>>();
    /// // Sort the query results by their `Order` component before comparing
    /// // to expected results. Query iteration order should not be relied on.
    /// entities.sort_by_key(|e| e.1);
    /// assert_eq!(entities, vec![
    ///     (c, &Order(1), &Label("first")),
    ///     (a, &Order(2), &Label("second")),
    ///     (b, &Order(3), &Label("third")),
    /// ]);
    /// ```
    #[inline]
    pub fn query<D: QueryData>(&mut self) -> QueryState<D, ()> {
        self.query_filtered::<D, ()>()
    }

    /// Returns [`QueryState`] for the given filtered [`QueryData`], which is used to efficiently
    /// run queries on the [`World`] by storing and reusing the [`QueryState`].
    /// ```
    /// use bevy_ecs::{component::Component, entity::Entity, world::World, query::With};
    ///
    /// #[derive(Component)]
    /// struct A;
    /// #[derive(Component)]
    /// struct B;
    ///
    /// let mut world = World::new();
    /// let e1 = world.spawn(A).id();
    /// let e2 = world.spawn((A, B)).id();
    ///
    /// let mut query = world.query_filtered::<Entity, With<B>>();
    /// let matching_entities = query.iter(&world).collect::<Vec<Entity>>();
    ///
    /// assert_eq!(matching_entities, vec![e2]);
    /// ```
    #[inline]
    pub fn query_filtered<D: QueryData, F: QueryFilter>(&mut self) -> QueryState<D, F> {
        QueryState::new(self)
    }

    /// Returns an iterator of entities that had components of type `T` removed
    /// since the last call to [`World::clear_trackers`].
    pub fn removed<T: Component>(&self) -> impl Iterator<Item = Entity> + '_ {
        self.components
            .get_id(TypeId::of::<T>())
            .map(|component_id| self.removed_with_id(component_id))
            .into_iter()
            .flatten()
    }

    /// Returns an iterator of entities that had components with the given `component_id` removed
    /// since the last call to [`World::clear_trackers`].
    pub fn removed_with_id(&self, component_id: ComponentId) -> impl Iterator<Item = Entity> + '_ {
        self.removed_components
            .get(component_id)
            .map(|removed| removed.iter_current_update_events().cloned())
            .into_iter()
            .flatten()
            .map(|e| e.into())
    }

    /// Initializes a new resource and returns the [`ComponentId`] created for it.
    ///
    /// If the resource already exists, nothing happens.
    ///
    /// The value given by the [`FromWorld::from_world`] method will be used.
    /// Note that any resource with the [`Default`] trait automatically implements [`FromWorld`],
    /// and those default values will be here instead.
    #[inline]
    pub fn init_resource<R: Resource + FromWorld>(&mut self) -> ComponentId {
        let component_id = self.components.init_resource::<R>();
        if self
            .storages
            .resources
            .get(component_id)
            .map_or(true, |data| !data.is_present())
        {
            let value = R::from_world(self);
            OwningPtr::make(value, |ptr| {
                // SAFETY: component_id was just initialized and corresponds to resource of type R.
                unsafe {
                    self.insert_resource_by_id(component_id, ptr);
                }
            });
        }
        component_id
    }

    /// Inserts a new resource with the given `value`.
    ///
    /// Resources are "unique" data of a given type.
    /// If you insert a resource of a type that already exists,
    /// you will overwrite any existing data.
    #[inline]
    pub fn insert_resource<R: Resource>(&mut self, value: R) {
        let component_id = self.components.init_resource::<R>();
        OwningPtr::make(value, |ptr| {
            // SAFETY: component_id was just initialized and corresponds to resource of type R.
            unsafe {
                self.insert_resource_by_id(component_id, ptr);
            }
        });
    }

    /// Initializes a new non-send resource and returns the [`ComponentId`] created for it.
    ///
    /// If the resource already exists, nothing happens.
    ///
    /// The value given by the [`FromWorld::from_world`] method will be used.
    /// Note that any resource with the `Default` trait automatically implements `FromWorld`,
    /// and those default values will be here instead.
    ///
    /// # Panics
    ///
    /// Panics if called from a thread other than the main thread.
    #[inline]
    pub fn init_non_send_resource<R: 'static + FromWorld>(&mut self) -> ComponentId {
        let component_id = self.components.init_non_send::<R>();
        if self
            .storages
            .non_send_resources
            .get(component_id)
            .map_or(true, |data| !data.is_present())
        {
            let value = R::from_world(self);
            OwningPtr::make(value, |ptr| {
                // SAFETY: component_id was just initialized and corresponds to resource of type R.
                unsafe {
                    self.insert_non_send_by_id(component_id, ptr);
                }
            });
        }
        component_id
    }

    /// Inserts a new non-send resource with the given `value`.
    ///
    /// `NonSend` resources cannot be sent across threads,
    /// and do not need the `Send + Sync` bounds.
    /// Systems with `NonSend` resources are always scheduled on the main thread.
    ///
    /// # Panics
    /// If a value is already present, this function will panic if called
    /// from a different thread than where the original value was inserted from.
    #[inline]
    pub fn insert_non_send_resource<R: 'static>(&mut self, value: R) {
        let component_id = self.components.init_non_send::<R>();
        OwningPtr::make(value, |ptr| {
            // SAFETY: component_id was just initialized and corresponds to resource of type R.
            unsafe {
                self.insert_non_send_by_id(component_id, ptr);
            }
        });
    }

    /// Removes the resource of a given type and returns it, if it exists. Otherwise returns `None`.
    #[inline]
    pub fn remove_resource<R: Resource>(&mut self) -> Option<R> {
        let component_id = self.components.get_resource_id(TypeId::of::<R>())?;
        let (ptr, _) = self.storages.resources.get_mut(component_id)?.remove()?;
        // SAFETY: `component_id` was gotten via looking up the `R` type
        unsafe { Some(ptr.read::<R>()) }
    }

    /// Removes a `!Send` resource from the world and returns it, if present.
    ///
    /// `NonSend` resources cannot be sent across threads,
    /// and do not need the `Send + Sync` bounds.
    /// Systems with `NonSend` resources are always scheduled on the main thread.
    ///
    /// Returns `None` if a value was not previously present.
    ///
    /// # Panics
    /// If a value is present, this function will panic if called from a different
    /// thread than where the value was inserted from.
    #[inline]
    pub fn remove_non_send_resource<R: 'static>(&mut self) -> Option<R> {
        let component_id = self.components.get_resource_id(TypeId::of::<R>())?;
        let (ptr, _) = self
            .storages
            .non_send_resources
            .get_mut(component_id)?
            .remove()?;
        // SAFETY: `component_id` was gotten via looking up the `R` type
        unsafe { Some(ptr.read::<R>()) }
    }

    /// Returns `true` if a resource of type `R` exists. Otherwise returns `false`.
    #[inline]
    pub fn contains_resource<R: Resource>(&self) -> bool {
        self.components
            .get_resource_id(TypeId::of::<R>())
            .and_then(|component_id| self.storages.resources.get(component_id))
            .map(|info| info.is_present())
            .unwrap_or(false)
    }

    /// Returns `true` if a resource of type `R` exists. Otherwise returns `false`.
    #[inline]
    pub fn contains_non_send<R: 'static>(&self) -> bool {
        self.components
            .get_resource_id(TypeId::of::<R>())
            .and_then(|component_id| self.storages.non_send_resources.get(component_id))
            .map(|info| info.is_present())
            .unwrap_or(false)
    }

    /// Returns `true` if a resource of type `R` exists and was added since the world's
    /// [`last_change_tick`](World::last_change_tick()). Otherwise, this returns `false`.
    ///
    /// This means that:
    /// - When called from an exclusive system, this will check for additions since the system last ran.
    /// - When called elsewhere, this will check for additions since the last time that [`World::clear_trackers`]
    ///   was called.
    pub fn is_resource_added<R: Resource>(&self) -> bool {
        self.components
            .get_resource_id(TypeId::of::<R>())
            .map(|component_id| self.is_resource_added_by_id(component_id))
            .unwrap_or(false)
    }

    /// Returns `true` if a resource with id `component_id` exists and was added since the world's
    /// [`last_change_tick`](World::last_change_tick()). Otherwise, this returns `false`.
    ///
    /// This means that:
    /// - When called from an exclusive system, this will check for additions since the system last ran.
    /// - When called elsewhere, this will check for additions since the last time that [`World::clear_trackers`]
    ///   was called.
    pub fn is_resource_added_by_id(&self, component_id: ComponentId) -> bool {
        self.storages
            .resources
            .get(component_id)
            .and_then(|resource| {
                resource
                    .get_ticks()
                    .map(|ticks| ticks.is_added(self.last_change_tick(), self.read_change_tick()))
            })
            .unwrap_or(false)
    }

    /// Returns `true` if a resource of type `R` exists and was modified since the world's
    /// [`last_change_tick`](World::last_change_tick()). Otherwise, this returns `false`.
    ///
    /// This means that:
    /// - When called from an exclusive system, this will check for changes since the system last ran.
    /// - When called elsewhere, this will check for changes since the last time that [`World::clear_trackers`]
    ///   was called.
    pub fn is_resource_changed<R: Resource>(&self) -> bool {
        self.components
            .get_resource_id(TypeId::of::<R>())
            .map(|component_id| self.is_resource_changed_by_id(component_id))
            .unwrap_or(false)
    }

    /// Returns `true` if a resource with id `component_id` exists and was modified since the world's
    /// [`last_change_tick`](World::last_change_tick()). Otherwise, this returns `false`.
    ///
    /// This means that:
    /// - When called from an exclusive system, this will check for changes since the system last ran.
    /// - When called elsewhere, this will check for changes since the last time that [`World::clear_trackers`]
    ///   was called.
    pub fn is_resource_changed_by_id(&self, component_id: ComponentId) -> bool {
        self.storages
            .resources
            .get(component_id)
            .and_then(|resource| {
                resource
                    .get_ticks()
                    .map(|ticks| ticks.is_changed(self.last_change_tick(), self.read_change_tick()))
            })
            .unwrap_or(false)
    }

    /// Gets a reference to the resource of the given type
    ///
    /// # Panics
    ///
    /// Panics if the resource does not exist.
    /// Use [`get_resource`](World::get_resource) instead if you want to handle this case.
    ///
    /// If you want to instead insert a value if the resource does not exist,
    /// use [`get_resource_or_insert_with`](World::get_resource_or_insert_with).
    #[inline]
    #[track_caller]
    pub fn resource<R: Resource>(&self) -> &R {
        match self.get_resource() {
            Some(x) => x,
            None => panic!(
                "Requested resource {} does not exist in the `World`.
                Did you forget to add it using `app.insert_resource` / `app.init_resource`?
                Resources are also implicitly added via `app.add_event`,
                and can be added by plugins.",
                std::any::type_name::<R>()
            ),
        }
    }

    /// Gets a mutable reference to the resource of the given type
    ///
    /// # Panics
    ///
    /// Panics if the resource does not exist.
    /// Use [`get_resource_mut`](World::get_resource_mut) instead if you want to handle this case.
    ///
    /// If you want to instead insert a value if the resource does not exist,
    /// use [`get_resource_or_insert_with`](World::get_resource_or_insert_with).
    #[inline]
    #[track_caller]
    pub fn resource_mut<R: Resource>(&mut self) -> Mut<'_, R> {
        match self.get_resource_mut() {
            Some(x) => x,
            None => panic!(
                "Requested resource {} does not exist in the `World`.
                Did you forget to add it using `app.insert_resource` / `app.init_resource`?
                Resources are also implicitly added via `app.add_event`,
                and can be added by plugins.",
                std::any::type_name::<R>()
            ),
        }
    }

    /// Gets a reference to the resource of the given type if it exists
    #[inline]
    pub fn get_resource<R: Resource>(&self) -> Option<&R> {
        // SAFETY:
        // - `as_unsafe_world_cell_readonly` gives permission to access everything immutably
        // - `&self` ensures nothing in world is borrowed immutably
        unsafe { self.as_unsafe_world_cell_readonly().get_resource() }
    }

    /// Gets a mutable reference to the resource of the given type if it exists
    #[inline]
    pub fn get_resource_mut<R: Resource>(&mut self) -> Option<Mut<'_, R>> {
        // SAFETY:
        // - `as_unsafe_world_cell` gives permission to access everything mutably
        // - `&mut self` ensures nothing in world is borrowed
        unsafe { self.as_unsafe_world_cell().get_resource_mut() }
    }

    /// Gets a mutable reference to the resource of type `T` if it exists,
    /// otherwise inserts the resource using the result of calling `func`.
    #[inline]
    pub fn get_resource_or_insert_with<R: Resource>(
        &mut self,
        func: impl FnOnce() -> R,
    ) -> Mut<'_, R> {
        let change_tick = self.change_tick();
        let last_change_tick = self.last_change_tick();

        let component_id = self.components.init_resource::<R>();
        let data = self.initialize_resource_internal(component_id);
        if !data.is_present() {
            OwningPtr::make(func(), |ptr| {
                // SAFETY: component_id was just initialized and corresponds to resource of type R.
                unsafe {
                    data.insert(ptr, change_tick);
                }
            });
        }

        // SAFETY: The resource must be present, as we would have inserted it if it was empty.
        let data = unsafe {
            data.get_mut(last_change_tick, change_tick)
                .debug_checked_unwrap()
        };
        // SAFETY: The underlying type of the resource is `R`.
        unsafe { data.with_type::<R>() }
    }

    /// Gets an immutable reference to the non-send resource of the given type, if it exists.
    ///
    /// # Panics
    ///
    /// Panics if the resource does not exist.
    /// Use [`get_non_send_resource`](World::get_non_send_resource) instead if you want to handle this case.
    ///
    /// This function will panic if it isn't called from the same thread that the resource was inserted from.
    #[inline]
    #[track_caller]
    pub fn non_send_resource<R: 'static>(&self) -> &R {
        match self.get_non_send_resource() {
            Some(x) => x,
            None => panic!(
                "Requested non-send resource {} does not exist in the `World`.
                Did you forget to add it using `app.insert_non_send_resource` / `app.init_non_send_resource`?
                Non-send resources can also be be added by plugins.",
                std::any::type_name::<R>()
            ),
        }
    }

    /// Gets a mutable reference to the non-send resource of the given type, if it exists.
    ///
    /// # Panics
    ///
    /// Panics if the resource does not exist.
    /// Use [`get_non_send_resource_mut`](World::get_non_send_resource_mut) instead if you want to handle this case.
    ///
    /// This function will panic if it isn't called from the same thread that the resource was inserted from.
    #[inline]
    #[track_caller]
    pub fn non_send_resource_mut<R: 'static>(&mut self) -> Mut<'_, R> {
        match self.get_non_send_resource_mut() {
            Some(x) => x,
            None => panic!(
                "Requested non-send resource {} does not exist in the `World`.
                Did you forget to add it using `app.insert_non_send_resource` / `app.init_non_send_resource`?
                Non-send resources can also be be added by plugins.",
                std::any::type_name::<R>()
            ),
        }
    }

    /// Gets a reference to the non-send resource of the given type, if it exists.
    /// Otherwise returns `None`.
    ///
    /// # Panics
    /// This function will panic if it isn't called from the same thread that the resource was inserted from.
    #[inline]
    pub fn get_non_send_resource<R: 'static>(&self) -> Option<&R> {
        // SAFETY:
        // - `as_unsafe_world_cell_readonly` gives permission to access the entire world immutably
        // - `&self` ensures that there are no mutable borrows of world data
        unsafe { self.as_unsafe_world_cell_readonly().get_non_send_resource() }
    }

    /// Gets a mutable reference to the non-send resource of the given type, if it exists.
    /// Otherwise returns `None`.
    ///
    /// # Panics
    /// This function will panic if it isn't called from the same thread that the resource was inserted from.
    #[inline]
    pub fn get_non_send_resource_mut<R: 'static>(&mut self) -> Option<Mut<'_, R>> {
        // SAFETY:
        // - `as_unsafe_world_cell` gives permission to access the entire world mutably
        // - `&mut self` ensures that there are no borrows of world data
        unsafe { self.as_unsafe_world_cell().get_non_send_resource_mut() }
    }

    // Shorthand helper function for getting the [`ArchetypeComponentId`] for a resource.
    #[inline]
    pub(crate) fn get_resource_archetype_component_id(
        &self,
        component_id: ComponentId,
    ) -> Option<ArchetypeComponentId> {
        let resource = self.storages.resources.get(component_id)?;
        Some(resource.id())
    }

    // Shorthand helper function for getting the [`ArchetypeComponentId`] for a resource.
    #[inline]
    pub(crate) fn get_non_send_archetype_component_id(
        &self,
        component_id: ComponentId,
    ) -> Option<ArchetypeComponentId> {
        let resource = self.storages.non_send_resources.get(component_id)?;
        Some(resource.id())
    }

    /// For a given batch of ([`Entity`], [`Bundle`]) pairs, either spawns each [`Entity`] with the given
    /// bundle (if the entity does not exist), or inserts the [`Bundle`] (if the entity already exists).
    /// This is faster than doing equivalent operations one-by-one.
    /// Returns `Ok` if all entities were successfully inserted into or spawned. Otherwise it returns an `Err`
    /// with a list of entities that could not be spawned or inserted into. A "spawn or insert" operation can
    /// only fail if an [`Entity`] is passed in with an "invalid generation" that conflicts with an existing [`Entity`].
    ///
    /// # Note
    /// Spawning a specific `entity` value is rarely the right choice. Most apps should use [`World::spawn_batch`].
    /// This method should generally only be used for sharing entities across apps, and only when they have a scheme
    /// worked out to share an ID space (which doesn't happen by default).
    ///
    /// ```
    /// use bevy_ecs::{entity::Entity, world::World, component::Component};
    /// #[derive(Component)]
    /// struct A(&'static str);
    /// #[derive(Component, PartialEq, Debug)]
    /// struct B(f32);
    ///
    /// let mut world = World::new();
    /// let e0 = world.spawn_empty().id();
    /// let e1 = world.spawn_empty().id();
    /// world.insert_or_spawn_batch(vec![
    ///   (e0, (A("a"), B(0.0))), // the first entity
    ///   (e1, (A("b"), B(1.0))), // the second entity
    /// ]);
    ///
    /// assert_eq!(world.get::<B>(e0), Some(&B(0.0)));
    /// ```
    pub fn insert_or_spawn_batch<I, B>(&mut self, iter: I) -> Result<(), Vec<Entity>>
    where
        I: IntoIterator,
        I::IntoIter: Iterator<Item = (Entity, B)>,
        B: Bundle,
    {
        self.flush_entities();

        let change_tick = self.change_tick();

        let bundle_id = self
            .bundles
            .init_info::<B>(&mut self.components, &mut self.storages);
        enum SpawnOrInsert<'w> {
            Spawn(BundleSpawner<'w>),
            Insert(BundleInserter<'w>, ArchetypeId),
        }

        impl<'w> SpawnOrInsert<'w> {
            fn entities(&mut self) -> &mut Entities {
                match self {
                    SpawnOrInsert::Spawn(spawner) => spawner.entities(),
                    SpawnOrInsert::Insert(inserter, _) => inserter.entities(),
                }
            }
        }
        // SAFETY: we initialized this bundle_id in `init_info`
        let mut spawn_or_insert = SpawnOrInsert::Spawn(unsafe {
            BundleSpawner::new_with_id(self, bundle_id, change_tick)
        });

        let mut invalid_entities = Vec::new();
        for (entity, bundle) in iter {
            match spawn_or_insert
                .entities()
                .alloc_at_without_replacement(entity)
            {
                AllocAtWithoutReplacement::Exists(location) => {
                    match spawn_or_insert {
                        SpawnOrInsert::Insert(ref mut inserter, archetype)
                            if location.archetype_id == archetype =>
                        {
                            // SAFETY: `entity` is valid, `location` matches entity, bundle matches inserter
                            unsafe { inserter.insert(entity, location, bundle) };
                        }
                        _ => {
                            // SAFETY: we initialized this bundle_id in `init_info`
                            let mut inserter = unsafe {
                                BundleInserter::new_with_id(
                                    self,
                                    location.archetype_id,
                                    bundle_id,
                                    change_tick,
                                )
                            };
                            // SAFETY: `entity` is valid, `location` matches entity, bundle matches inserter
                            unsafe { inserter.insert(entity, location, bundle) };
                            spawn_or_insert =
                                SpawnOrInsert::Insert(inserter, location.archetype_id);
                        }
                    };
                }
                AllocAtWithoutReplacement::DidNotExist => {
                    if let SpawnOrInsert::Spawn(ref mut spawner) = spawn_or_insert {
                        // SAFETY: `entity` is allocated (but non existent), bundle matches inserter
                        unsafe { spawner.spawn_non_existent(entity, bundle) };
                    } else {
                        // SAFETY: we initialized this bundle_id in `init_info`
                        let mut spawner =
                            unsafe { BundleSpawner::new_with_id(self, bundle_id, change_tick) };
                        // SAFETY: `entity` is valid, `location` matches entity, bundle matches inserter
                        unsafe { spawner.spawn_non_existent(entity, bundle) };
                        spawn_or_insert = SpawnOrInsert::Spawn(spawner);
                    }
                }
                AllocAtWithoutReplacement::ExistsWithWrongGeneration => {
                    invalid_entities.push(entity);
                }
            }
        }

        if invalid_entities.is_empty() {
            Ok(())
        } else {
            Err(invalid_entities)
        }
    }

    /// Temporarily removes the requested resource from this [`World`], runs custom user code,
    /// then re-adds the resource before returning.
    ///
    /// This enables safe simultaneous mutable access to both a resource and the rest of the [`World`].
    /// For more complex access patterns, consider using [`SystemState`](crate::system::SystemState).
    ///
    /// # Example
    /// ```
    /// use bevy_ecs::prelude::*;
    /// #[derive(Resource)]
    /// struct A(u32);
    /// #[derive(Component)]
    /// struct B(u32);
    /// let mut world = World::new();
    /// world.insert_resource(A(1));
    /// let entity = world.spawn(B(1)).id();
    ///
    /// world.resource_scope(|world, mut a: Mut<A>| {
    ///     let b = world.get_mut::<B>(entity).unwrap();
    ///     a.0 += b.0;
    /// });
    /// assert_eq!(world.get_resource::<A>().unwrap().0, 2);
    /// ```
    pub fn resource_scope<R: Resource, U>(&mut self, f: impl FnOnce(&mut World, Mut<R>) -> U) -> U {
        let last_change_tick = self.last_change_tick();
        let change_tick = self.change_tick();

        let component_id = self
            .components
            .get_resource_id(TypeId::of::<R>())
            .unwrap_or_else(|| panic!("resource does not exist: {}", std::any::type_name::<R>()));
        let (ptr, mut ticks) = self
            .storages
            .resources
            .get_mut(component_id)
            .and_then(|info| info.remove())
            .unwrap_or_else(|| panic!("resource does not exist: {}", std::any::type_name::<R>()));
        // Read the value onto the stack to avoid potential mut aliasing.
        // SAFETY: `ptr` was obtained from the TypeId of `R`.
        let mut value = unsafe { ptr.read::<R>() };
        let value_mut = Mut {
            value: &mut value,
            ticks: TicksMut {
                added: &mut ticks.added,
                changed: &mut ticks.changed,
                last_run: last_change_tick,
                this_run: change_tick,
            },
        };
        let result = f(self, value_mut);
        assert!(!self.contains_resource::<R>(),
            "Resource `{}` was inserted during a call to World::resource_scope.\n\
            This is not allowed as the original resource is reinserted to the world after the closure is invoked.",
            std::any::type_name::<R>());

        OwningPtr::make(value, |ptr| {
            // SAFETY: pointer is of type R
            unsafe {
                self.storages
                    .resources
                    .get_mut(component_id)
                    .map(|info| info.insert_with_ticks(ptr, ticks))
                    .unwrap_or_else(|| {
                        panic!(
                            "No resource of type {} exists in the World.",
                            std::any::type_name::<R>()
                        )
                    });
            }
        });

        result
    }

    /// Sends an [`Event`].
    /// This method returns the [ID](`EventId`) of the sent `event`,
    /// or [`None`] if the `event` could not be sent.
    #[inline]
    pub fn send_event<E: Event>(&mut self, event: E) -> Option<EventId<E>> {
        self.send_event_batch(std::iter::once(event))?.next()
    }

    /// Sends the default value of the [`Event`] of type `E`.
    /// This method returns the [ID](`EventId`) of the sent `event`,
    /// or [`None`] if the `event` could not be sent.
    #[inline]
    pub fn send_event_default<E: Event + Default>(&mut self) -> Option<EventId<E>> {
        self.send_event(E::default())
    }

    /// Sends a batch of [`Event`]s from an iterator.
    /// This method returns the [IDs](`EventId`) of the sent `events`,
    /// or [`None`] if the `event` could not be sent.
    #[inline]
    pub fn send_event_batch<E: Event>(
        &mut self,
        events: impl IntoIterator<Item = E>,
    ) -> Option<SendBatchIds<E>> {
        let Some(mut events_resource) = self.get_resource_mut::<Events<E>>() else {
            bevy_utils::tracing::error!(
                "Unable to send event `{}`\n\tEvent must be added to the app with `add_event()`\n\thttps://docs.rs/bevy/*/bevy/app/struct.App.html#method.add_event ",
                std::any::type_name::<E>()
            );
            return None;
        };
        Some(events_resource.send_batch(events))
    }

    /// Inserts a new resource with the given `value`. Will replace the value if it already existed.
    ///
    /// **You should prefer to use the typed API [`World::insert_resource`] where possible and only
    /// use this in cases where the actual types are not known at compile time.**
    ///
    /// # Safety
    /// The value referenced by `value` must be valid for the given [`ComponentId`] of this world.
    #[inline]
    pub unsafe fn insert_resource_by_id(
        &mut self,
        component_id: ComponentId,
        value: OwningPtr<'_>,
    ) {
        let change_tick = self.change_tick();

        // SAFETY: value is valid for component_id, ensured by caller
        self.initialize_resource_internal(component_id)
            .insert(value, change_tick);
    }

    /// Inserts a new `!Send` resource with the given `value`. Will replace the value if it already
    /// existed.
    ///
    /// **You should prefer to use the typed API [`World::insert_non_send_resource`] where possible and only
    /// use this in cases where the actual types are not known at compile time.**
    ///
    /// # Panics
    /// If a value is already present, this function will panic if not called from the same
    /// thread that the original value was inserted from.
    ///
    /// # Safety
    /// The value referenced by `value` must be valid for the given [`ComponentId`] of this world.
    #[inline]
    pub unsafe fn insert_non_send_by_id(
        &mut self,
        component_id: ComponentId,
        value: OwningPtr<'_>,
    ) {
        let change_tick = self.change_tick();

        // SAFETY: value is valid for component_id, ensured by caller
        self.initialize_non_send_internal(component_id)
            .insert(value, change_tick);
    }

    /// # Panics
    /// Panics if `component_id` is not registered as a `Send` component type in this `World`
    #[inline]
    fn initialize_resource_internal(
        &mut self,
        component_id: ComponentId,
    ) -> &mut ResourceData<true> {
        let archetype_component_count = &mut self.archetypes.archetype_component_count;
        self.storages
            .resources
            .initialize_with(component_id, &self.components, || {
                let id = ArchetypeComponentId::new(*archetype_component_count);
                *archetype_component_count += 1;
                id
            })
    }

    /// # Panics
    /// panics if `component_id` is not registered in this world
    #[inline]
    fn initialize_non_send_internal(
        &mut self,
        component_id: ComponentId,
    ) -> &mut ResourceData<false> {
        let archetype_component_count = &mut self.archetypes.archetype_component_count;
        self.storages
            .non_send_resources
            .initialize_with(component_id, &self.components, || {
                let id = ArchetypeComponentId::new(*archetype_component_count);
                *archetype_component_count += 1;
                id
            })
    }

    pub(crate) fn initialize_resource<R: Resource>(&mut self) -> ComponentId {
        let component_id = self.components.init_resource::<R>();
        self.initialize_resource_internal(component_id);
        component_id
    }

    pub(crate) fn initialize_non_send_resource<R: 'static>(&mut self) -> ComponentId {
        let component_id = self.components.init_non_send::<R>();
        self.initialize_non_send_internal(component_id);
        component_id
    }

    /// Empties queued entities and adds them to the empty [`Archetype`](crate::archetype::Archetype).
    /// This should be called before doing operations that might operate on queued entities,
    /// such as inserting a [`Component`].
    pub(crate) fn flush_entities(&mut self) {
        let empty_archetype = self.archetypes.empty_mut();
        let table = &mut self.storages.tables[empty_archetype.table_id()];
        // PERF: consider pre-allocating space for flushed entities
        // SAFETY: entity is set to a valid location
        unsafe {
            self.entities.flush(|entity, location| {
                // SAFETY: no components are allocated by archetype.allocate() because the archetype
                // is empty
                *location = empty_archetype.allocate(entity, table.allocate(entity));
            });
        }
    }

    /// Applies the internal [`CommandQueue`] to self
    #[inline]
    pub fn flush_commands(&mut self) {
        if !self.flushing_commands && !self.command_queue.is_empty() {
            let mut commands = std::mem::take(&mut self.command_queue);
            commands.apply(self);
        }
    }

    /// Increments the world's current change tick and returns the old value.
    #[inline]
    pub fn increment_change_tick(&self) -> Tick {
        let prev_tick = self.change_tick.fetch_add(1, Ordering::AcqRel);
        Tick::new(prev_tick)
    }

    /// Reads the current change tick of this world.
    ///
    /// If you have exclusive (`&mut`) access to the world, consider using [`change_tick()`](Self::change_tick),
    /// which is more efficient since it does not require atomic synchronization.
    #[inline]
    pub fn read_change_tick(&self) -> Tick {
        let tick = self.change_tick.load(Ordering::Acquire);
        Tick::new(tick)
    }

    /// Reads the current change tick of this world.
    ///
    /// This does the same thing as [`read_change_tick()`](Self::read_change_tick), only this method
    /// is more efficient since it does not require atomic synchronization.
    #[inline]
    pub fn change_tick(&mut self) -> Tick {
        let tick = *self.change_tick.get_mut();
        Tick::new(tick)
    }

    /// When called from within an exclusive system (a [`System`] that takes `&mut World` as its first
    /// parameter), this method returns the [`Tick`] indicating the last time the exclusive system was run.
    ///
    /// Otherwise, this returns the `Tick` indicating the last time that [`World::clear_trackers`] was called.
    ///
    /// [`System`]: crate::system::System
    #[inline]
    pub fn last_change_tick(&self) -> Tick {
        self.last_change_tick
    }

    /// Iterates all component change ticks and clamps any older than [`MAX_CHANGE_AGE`](crate::change_detection::MAX_CHANGE_AGE).
    /// This prevents overflow and thus prevents false positives.
    ///
    /// **Note:** Does nothing if the [`World`] counter has not been incremented at least [`CHECK_TICK_THRESHOLD`]
    /// times since the previous pass.
    // TODO: benchmark and optimize
    pub fn check_change_ticks(&mut self) {
        let change_tick = self.change_tick();
        if change_tick.relative_to(self.last_check_tick).get() < CHECK_TICK_THRESHOLD {
            return;
        }

        let Storages {
            ref mut tables,
            ref mut sparse_sets,
            ref mut resources,
            ref mut non_send_resources,
        } = self.storages;

        #[cfg(feature = "trace")]
        let _span = bevy_utils::tracing::info_span!("check component ticks").entered();
        tables.check_change_ticks(change_tick);
        sparse_sets.check_change_ticks(change_tick);
        resources.check_change_ticks(change_tick);
        non_send_resources.check_change_ticks(change_tick);

        if let Some(mut schedules) = self.get_resource_mut::<Schedules>() {
            schedules.check_change_ticks(change_tick);
        }

        self.last_check_tick = change_tick;
    }

    /// Runs both [`clear_entities`](Self::clear_entities) and [`clear_resources`](Self::clear_resources),
    /// invalidating all [`Entity`] and resource fetches such as [`Res`](crate::system::Res), [`ResMut`](crate::system::ResMut)
    pub fn clear_all(&mut self) {
        self.clear_entities();
        self.clear_resources();
    }

    /// Despawns all entities in this [`World`].
    pub fn clear_entities(&mut self) {
        self.storages.tables.clear();
        self.storages.sparse_sets.clear_entities();
        self.archetypes.clear_entities();
        self.entities.clear();
    }

    /// Clears all resources in this [`World`].
    ///
    /// **Note:** Any resource fetch to this [`World`] will fail unless they are re-initialized,
    /// including engine-internal resources that are only initialized on app/world construction.
    ///
    /// This can easily cause systems expecting certain resources to immediately start panicking.
    /// Use with caution.
    pub fn clear_resources(&mut self) {
        self.storages.resources.clear();
        self.storages.non_send_resources.clear();
    }
}

impl World {
    /// Gets a pointer to the resource with the id [`ComponentId`] if it exists.
    /// The returned pointer must not be used to modify the resource, and must not be
    /// dereferenced after the immutable borrow of the [`World`] ends.
    ///
    /// **You should prefer to use the typed API [`World::get_resource`] where possible and only
    /// use this in cases where the actual types are not known at compile time.**
    #[inline]
    pub fn get_resource_by_id(&self, component_id: ComponentId) -> Option<Ptr<'_>> {
        // SAFETY:
        // - `as_unsafe_world_cell_readonly` gives permission to access the whole world immutably
        // - `&self` ensures there are no mutable borrows on world data
        unsafe {
            self.as_unsafe_world_cell_readonly()
                .get_resource_by_id(component_id)
        }
    }

    /// Gets a pointer to the resource with the id [`ComponentId`] if it exists.
    /// The returned pointer may be used to modify the resource, as long as the mutable borrow
    /// of the [`World`] is still valid.
    ///
    /// **You should prefer to use the typed API [`World::get_resource_mut`] where possible and only
    /// use this in cases where the actual types are not known at compile time.**
    #[inline]
    pub fn get_resource_mut_by_id(&mut self, component_id: ComponentId) -> Option<MutUntyped<'_>> {
        // SAFETY:
        // - `&mut self` ensures that all accessed data is unaliased
        // - `as_unsafe_world_cell` provides mutable permission to the whole world
        unsafe {
            self.as_unsafe_world_cell()
                .get_resource_mut_by_id(component_id)
        }
    }

    /// Gets a `!Send` resource to the resource with the id [`ComponentId`] if it exists.
    /// The returned pointer must not be used to modify the resource, and must not be
    /// dereferenced after the immutable borrow of the [`World`] ends.
    ///
    /// **You should prefer to use the typed API [`World::get_resource`] where possible and only
    /// use this in cases where the actual types are not known at compile time.**
    ///
    /// # Panics
    /// This function will panic if it isn't called from the same thread that the resource was inserted from.
    #[inline]
    pub fn get_non_send_by_id(&self, component_id: ComponentId) -> Option<Ptr<'_>> {
        // SAFETY:
        // - `as_unsafe_world_cell_readonly` gives permission to access the whole world immutably
        // - `&self` ensures there are no mutable borrows on world data
        unsafe {
            self.as_unsafe_world_cell_readonly()
                .get_non_send_resource_by_id(component_id)
        }
    }

    /// Gets a `!Send` resource to the resource with the id [`ComponentId`] if it exists.
    /// The returned pointer may be used to modify the resource, as long as the mutable borrow
    /// of the [`World`] is still valid.
    ///
    /// **You should prefer to use the typed API [`World::get_resource_mut`] where possible and only
    /// use this in cases where the actual types are not known at compile time.**
    ///
    /// # Panics
    /// This function will panic if it isn't called from the same thread that the resource was inserted from.
    #[inline]
    pub fn get_non_send_mut_by_id(&mut self, component_id: ComponentId) -> Option<MutUntyped<'_>> {
        // SAFETY:
        // - `&mut self` ensures that all accessed data is unaliased
        // - `as_unsafe_world_cell` provides mutable permission to the whole world
        unsafe {
            self.as_unsafe_world_cell()
                .get_non_send_resource_mut_by_id(component_id)
        }
    }

    /// Removes the resource of a given type, if it exists. Otherwise returns `None`.
    ///
    /// **You should prefer to use the typed API [`World::remove_resource`] where possible and only
    /// use this in cases where the actual types are not known at compile time.**
    pub fn remove_resource_by_id(&mut self, component_id: ComponentId) -> Option<()> {
        self.storages
            .resources
            .get_mut(component_id)?
            .remove_and_drop();
        Some(())
    }

    /// Removes the resource of a given type, if it exists. Otherwise returns `None`.
    ///
    /// **You should prefer to use the typed API [`World::remove_resource`] where possible and only
    /// use this in cases where the actual types are not known at compile time.**
    ///
    /// # Panics
    /// This function will panic if it isn't called from the same thread that the resource was inserted from.
    pub fn remove_non_send_by_id(&mut self, component_id: ComponentId) -> Option<()> {
        self.storages
            .non_send_resources
            .get_mut(component_id)?
            .remove_and_drop();
        Some(())
    }

    /// Retrieves an immutable untyped reference to the given `entity`'s [`Component`] of the given [`ComponentId`].
    /// Returns `None` if the `entity` does not have a [`Component`] of the given type.
    ///
    /// **You should prefer to use the typed API [`World::get_mut`] where possible and only
    /// use this in cases where the actual types are not known at compile time.**
    ///
    /// # Panics
    /// This function will panic if it isn't called from the same thread that the resource was inserted from.
    #[inline]
    pub fn get_by_id(&self, entity: Entity, component_id: ComponentId) -> Option<Ptr<'_>> {
        // SAFETY:
        // - `&self` ensures that all accessed data is not mutably aliased
        // - `as_unsafe_world_cell_readonly` provides shared/readonly permission to the whole world
        unsafe {
            self.as_unsafe_world_cell_readonly()
                .get_entity(entity)?
                .get_by_id(component_id)
        }
    }

    /// Retrieves a mutable untyped reference to the given `entity`'s [`Component`] of the given [`ComponentId`].
    /// Returns `None` if the `entity` does not have a [`Component`] of the given type.
    ///
    /// **You should prefer to use the typed API [`World::get_mut`] where possible and only
    /// use this in cases where the actual types are not known at compile time.**
    #[inline]
    pub fn get_mut_by_id(
        &mut self,
        entity: Entity,
        component_id: ComponentId,
    ) -> Option<MutUntyped<'_>> {
        // SAFETY:
        // - `&mut self` ensures that all accessed data is unaliased
        // - `as_unsafe_world_cell` provides mutable permission to the whole world
        unsafe {
            self.as_unsafe_world_cell()
                .get_entity(entity)?
                .get_mut_by_id(component_id)
        }
    }
}

// Schedule-related methods
impl World {
    /// Adds the specified [`Schedule`] to the world. The schedule can later be run
    /// by calling [`.run_schedule(label)`](Self::run_schedule) or by directly
    /// accessing the [`Schedules`] resource.
    ///
    /// The `Schedules` resource will be initialized if it does not already exist.
    pub fn add_schedule(&mut self, schedule: Schedule) {
        let mut schedules = self.get_resource_or_insert_with(Schedules::default);
        schedules.insert(schedule);
    }

    /// Temporarily removes the schedule associated with `label` from the world,
    /// runs user code, and finally re-adds the schedule.
    /// This returns a [`TryRunScheduleError`] if there is no schedule
    /// associated with `label`.
    ///
    /// The [`Schedule`] is fetched from the [`Schedules`] resource of the world by its label,
    /// and system state is cached.
    ///
    /// For simple cases where you just need to call the schedule once,
    /// consider using [`World::try_run_schedule`] instead.
    /// For other use cases, see the example on [`World::schedule_scope`].
    pub fn try_schedule_scope<R>(
        &mut self,
        label: impl ScheduleLabel,
        f: impl FnOnce(&mut World, &mut Schedule) -> R,
    ) -> Result<R, TryRunScheduleError> {
        let label = label.intern();
        let Some(mut schedule) = self
            .get_resource_mut::<Schedules>()
            .and_then(|mut s| s.remove(label))
        else {
            return Err(TryRunScheduleError(label));
        };

        let value = f(self, &mut schedule);

        let old = self.resource_mut::<Schedules>().insert(schedule);
        if old.is_some() {
            warn!("Schedule `{label:?}` was inserted during a call to `World::schedule_scope`: its value has been overwritten");
        }

        Ok(value)
    }

    /// Temporarily removes the schedule associated with `label` from the world,
    /// runs user code, and finally re-adds the schedule.
    ///
    /// The [`Schedule`] is fetched from the [`Schedules`] resource of the world by its label,
    /// and system state is cached.
    ///
    /// # Examples
    ///
    /// ```
    /// # use bevy_ecs::{prelude::*, schedule::ScheduleLabel};
    /// # #[derive(ScheduleLabel, Debug, Clone, Copy, PartialEq, Eq, Hash)]
    /// # pub struct MySchedule;
    /// # #[derive(Resource)]
    /// # struct Counter(usize);
    /// #
    /// # let mut world = World::new();
    /// # world.insert_resource(Counter(0));
    /// # let mut schedule = Schedule::new(MySchedule);
    /// # schedule.add_systems(tick_counter);
    /// # world.init_resource::<Schedules>();
    /// # world.add_schedule(schedule);
    /// # fn tick_counter(mut counter: ResMut<Counter>) { counter.0 += 1; }
    /// // Run the schedule five times.
    /// world.schedule_scope(MySchedule, |world, schedule| {
    ///     for _ in 0..5 {
    ///         schedule.run(world);
    ///     }
    /// });
    /// # assert_eq!(world.resource::<Counter>().0, 5);
    /// ```
    ///
    /// For simple cases where you just need to call the schedule once,
    /// consider using [`World::run_schedule`] instead.
    ///
    /// # Panics
    ///
    /// If the requested schedule does not exist.
    pub fn schedule_scope<R>(
        &mut self,
        label: impl ScheduleLabel,
        f: impl FnOnce(&mut World, &mut Schedule) -> R,
    ) -> R {
        self.try_schedule_scope(label, f)
            .unwrap_or_else(|e| panic!("{e}"))
    }

    /// Attempts to run the [`Schedule`] associated with the `label` a single time,
    /// and returns a [`TryRunScheduleError`] if the schedule does not exist.
    ///
    /// The [`Schedule`] is fetched from the [`Schedules`] resource of the world by its label,
    /// and system state is cached.
    ///
    /// For simple testing use cases, call [`Schedule::run(&mut world)`](Schedule::run) instead.
    pub fn try_run_schedule(
        &mut self,
        label: impl ScheduleLabel,
    ) -> Result<(), TryRunScheduleError> {
        self.try_schedule_scope(label, |world, sched| sched.run(world))
    }

    /// Runs the [`Schedule`] associated with the `label` a single time.
    ///
    /// The [`Schedule`] is fetched from the [`Schedules`] resource of the world by its label,
    /// and system state is cached.
    ///
    /// For simple testing use cases, call [`Schedule::run(&mut world)`](Schedule::run) instead.
    ///
    /// # Panics
    ///
    /// If the requested schedule does not exist.
    pub fn run_schedule(&mut self, label: impl ScheduleLabel) {
        self.schedule_scope(label, |world, sched| sched.run(world));
    }

    /// Ignore system order ambiguities caused by conflicts on [`Component`]s of type `T`.
    pub fn allow_ambiguous_component<T: Component>(&mut self) {
        let mut schedules = self.remove_resource::<Schedules>().unwrap_or_default();
        schedules.allow_ambiguous_component::<T>(self);
        self.insert_resource(schedules);
    }

    /// Ignore system order ambiguities caused by conflicts on [`Resource`]s of type `T`.
    pub fn allow_ambiguous_resource<T: Resource>(&mut self) {
        let mut schedules = self.remove_resource::<Schedules>().unwrap_or_default();
        schedules.allow_ambiguous_resource::<T>(self);
        self.insert_resource(schedules);
    }
}

impl fmt::Debug for World {
    fn fmt(&self, f: &mut fmt::Formatter) -> fmt::Result {
        // SAFETY: `UnsafeWorldCell` requires that this must only access metadata.
        // Accessing any data stored in the world would be unsound.
        f.debug_struct("World")
            .field("id", &self.id)
            .field("entity_count", &self.entities.len())
            .field("archetype_count", &self.archetypes.len())
            .field("component_count", &self.components.len())
            .field("resource_count", &self.storages.resources.len())
            .finish()
    }
}

// SAFETY: all methods on the world ensure that non-send resources are only accessible on the main thread
unsafe impl Send for World {}
// SAFETY: all methods on the world ensure that non-send resources are only accessible on the main thread
unsafe impl Sync for World {}

/// Creates an instance of the type this trait is implemented for
/// using data from the supplied [`World`].
///
/// This can be helpful for complex initialization or context-aware defaults.
pub trait FromWorld {
    /// Creates `Self` using data from the given [`World`].
    fn from_world(world: &mut World) -> Self;
}

impl<T: Default> FromWorld for T {
    fn from_world(_world: &mut World) -> Self {
        T::default()
    }
}

#[cfg(test)]
mod tests {
    use super::{FromWorld, World};
    use crate::{
        change_detection::DetectChangesMut,
        component::{ComponentDescriptor, ComponentInfo, StorageType},
        ptr::OwningPtr,
        system::Resource,
    };
    use bevy_ecs_macros::Component;
    use bevy_utils::{HashMap, HashSet};
    use std::{
        any::TypeId,
        panic,
        sync::{
            atomic::{AtomicBool, AtomicU32, Ordering},
            Arc, Mutex,
        },
    };

    // For bevy_ecs_macros
    use crate as bevy_ecs;

    type ID = u8;

    #[derive(Clone, Copy, Debug, PartialEq, Eq)]
    enum DropLogItem {
        Create(ID),
        Drop(ID),
    }

    #[derive(Resource, Component)]
    struct MayPanicInDrop {
        drop_log: Arc<Mutex<Vec<DropLogItem>>>,
        expected_panic_flag: Arc<AtomicBool>,
        should_panic: bool,
        id: u8,
    }

    impl MayPanicInDrop {
        fn new(
            drop_log: &Arc<Mutex<Vec<DropLogItem>>>,
            expected_panic_flag: &Arc<AtomicBool>,
            should_panic: bool,
            id: u8,
        ) -> Self {
            println!("creating component with id {id}");
            drop_log.lock().unwrap().push(DropLogItem::Create(id));

            Self {
                drop_log: Arc::clone(drop_log),
                expected_panic_flag: Arc::clone(expected_panic_flag),
                should_panic,
                id,
            }
        }
    }

    impl Drop for MayPanicInDrop {
        fn drop(&mut self) {
            println!("dropping component with id {}", self.id);

            {
                let mut drop_log = self.drop_log.lock().unwrap();
                drop_log.push(DropLogItem::Drop(self.id));
                // Don't keep the mutex while panicking, or we'll poison it.
                drop(drop_log);
            }

            if self.should_panic {
                self.expected_panic_flag.store(true, Ordering::SeqCst);
                panic!("testing what happens on panic inside drop");
            }
        }
    }

    struct DropTestHelper {
        drop_log: Arc<Mutex<Vec<DropLogItem>>>,
        /// Set to `true` right before we intentionally panic, so that if we get
        /// a panic, we know if it was intended or not.
        expected_panic_flag: Arc<AtomicBool>,
    }

    impl DropTestHelper {
        pub fn new() -> Self {
            Self {
                drop_log: Arc::new(Mutex::new(Vec::<DropLogItem>::new())),
                expected_panic_flag: Arc::new(AtomicBool::new(false)),
            }
        }

        pub fn make_component(&self, should_panic: bool, id: ID) -> MayPanicInDrop {
            MayPanicInDrop::new(&self.drop_log, &self.expected_panic_flag, should_panic, id)
        }

        pub fn finish(self, panic_res: std::thread::Result<()>) -> Vec<DropLogItem> {
            let drop_log = self.drop_log.lock().unwrap();
            let expected_panic_flag = self.expected_panic_flag.load(Ordering::SeqCst);

            if !expected_panic_flag {
                match panic_res {
                    Ok(()) => panic!("Expected a panic but it didn't happen"),
                    Err(e) => panic::resume_unwind(e),
                }
            }

            drop_log.to_owned()
        }
    }

    #[test]
    fn panic_while_overwriting_component() {
        let helper = DropTestHelper::new();

        let res = panic::catch_unwind(|| {
            let mut world = World::new();
            world
                .spawn_empty()
                .insert(helper.make_component(true, 0))
                .insert(helper.make_component(false, 1));

            println!("Done inserting! Dropping world...");
        });

        let drop_log = helper.finish(res);

        assert_eq!(
            &*drop_log,
            [
                DropLogItem::Create(0),
                DropLogItem::Create(1),
                DropLogItem::Drop(0),
                DropLogItem::Drop(1),
            ]
        );
    }

    #[derive(Resource)]
    struct TestResource(u32);

    #[test]
    fn get_resource_by_id() {
        let mut world = World::new();
        world.insert_resource(TestResource(42));
        let component_id = world
            .components()
            .get_resource_id(TypeId::of::<TestResource>())
            .unwrap();

        let resource = world.get_resource_by_id(component_id).unwrap();
        // SAFETY: `TestResource` is the correct resource type
        let resource = unsafe { resource.deref::<TestResource>() };

        assert_eq!(resource.0, 42);
    }

    #[test]
    fn get_resource_mut_by_id() {
        let mut world = World::new();
        world.insert_resource(TestResource(42));
        let component_id = world
            .components()
            .get_resource_id(TypeId::of::<TestResource>())
            .unwrap();

        {
            let mut resource = world.get_resource_mut_by_id(component_id).unwrap();
            resource.set_changed();
            // SAFETY: `TestResource` is the correct resource type
            let resource = unsafe { resource.into_inner().deref_mut::<TestResource>() };
            resource.0 = 43;
        }

        let resource = world.get_resource_by_id(component_id).unwrap();
        // SAFETY: `TestResource` is the correct resource type
        let resource = unsafe { resource.deref::<TestResource>() };

        assert_eq!(resource.0, 43);
    }

    #[test]
    fn custom_resource_with_layout() {
        static DROP_COUNT: AtomicU32 = AtomicU32::new(0);

        let mut world = World::new();

        // SAFETY: the drop function is valid for the layout and the data will be safe to access from any thread
        let descriptor = unsafe {
            ComponentDescriptor::new_with_layout(
                "Custom Test Component".to_string(),
                StorageType::Table,
                std::alloc::Layout::new::<[u8; 8]>(),
                Some(|ptr| {
                    let data = ptr.read::<[u8; 8]>();
                    assert_eq!(data, [0, 1, 2, 3, 4, 5, 6, 7]);
                    DROP_COUNT.fetch_add(1, Ordering::SeqCst);
                }),
            )
        };

        let component_id = world.init_component_with_descriptor(descriptor);

        let value: [u8; 8] = [0, 1, 2, 3, 4, 5, 6, 7];
        OwningPtr::make(value, |ptr| {
            // SAFETY: value is valid for the component layout
            unsafe {
                world.insert_resource_by_id(component_id, ptr);
            }
        });

        // SAFETY: [u8; 8] is the correct type for the resource
        let data = unsafe {
            world
                .get_resource_by_id(component_id)
                .unwrap()
                .deref::<[u8; 8]>()
        };
        assert_eq!(*data, [0, 1, 2, 3, 4, 5, 6, 7]);

        assert!(world.remove_resource_by_id(component_id).is_some());

        assert_eq!(DROP_COUNT.load(Ordering::SeqCst), 1);
    }

    #[derive(Resource)]
    struct TestFromWorld(u32);
    impl FromWorld for TestFromWorld {
        fn from_world(world: &mut World) -> Self {
            let b = world.resource::<TestResource>();
            Self(b.0)
        }
    }

    #[test]
    fn init_resource_does_not_overwrite() {
        let mut world = World::new();
        world.insert_resource(TestResource(0));
        world.init_resource::<TestFromWorld>();
        world.insert_resource(TestResource(1));
        world.init_resource::<TestFromWorld>();

        let resource = world.resource::<TestFromWorld>();

        assert_eq!(resource.0, 0);
    }

    #[test]
    fn init_non_send_resource_does_not_overwrite() {
        let mut world = World::new();
        world.insert_resource(TestResource(0));
        world.init_non_send_resource::<TestFromWorld>();
        world.insert_resource(TestResource(1));
        world.init_non_send_resource::<TestFromWorld>();

        let resource = world.non_send_resource::<TestFromWorld>();

        assert_eq!(resource.0, 0);
    }

    #[derive(Component)]
    struct Foo;

    #[derive(Component)]
    struct Bar;

    #[derive(Component)]
    struct Baz;

    #[test]
    fn inspect_entity_components() {
        let mut world = World::new();
        let ent0 = world.spawn((Foo, Bar, Baz)).id();
        let ent1 = world.spawn((Foo, Bar)).id();
        let ent2 = world.spawn((Bar, Baz)).id();
        let ent3 = world.spawn((Foo, Baz)).id();
        let ent4 = world.spawn(Foo).id();
        let ent5 = world.spawn(Bar).id();
        let ent6 = world.spawn(Baz).id();

        fn to_type_ids(component_infos: Vec<&ComponentInfo>) -> HashSet<Option<TypeId>> {
            component_infos
                .into_iter()
                .map(|component_info| component_info.type_id())
                .collect()
        }

        let foo_id = TypeId::of::<Foo>();
        let bar_id = TypeId::of::<Bar>();
        let baz_id = TypeId::of::<Baz>();
        assert_eq!(
            to_type_ids(world.inspect_entity(ent0)),
            [Some(foo_id), Some(bar_id), Some(baz_id)].into()
        );
        assert_eq!(
            to_type_ids(world.inspect_entity(ent1)),
            [Some(foo_id), Some(bar_id)].into()
        );
        assert_eq!(
            to_type_ids(world.inspect_entity(ent2)),
            [Some(bar_id), Some(baz_id)].into()
        );
        assert_eq!(
            to_type_ids(world.inspect_entity(ent3)),
            [Some(foo_id), Some(baz_id)].into()
        );
        assert_eq!(
            to_type_ids(world.inspect_entity(ent4)),
            [Some(foo_id)].into()
        );
        assert_eq!(
            to_type_ids(world.inspect_entity(ent5)),
            [Some(bar_id)].into()
        );
        assert_eq!(
            to_type_ids(world.inspect_entity(ent6)),
            [Some(baz_id)].into()
        );
    }

    #[test]
    fn iterate_entities() {
        let mut world = World::new();
        let mut entity_counters = HashMap::new();

        let iterate_and_count_entities = |world: &World, entity_counters: &mut HashMap<_, _>| {
            entity_counters.clear();
            for entity in world.iter_entities() {
                let counter = entity_counters.entry(entity.id()).or_insert(0);
                *counter += 1;
            }
        };

        // Adding one entity and validating iteration
        let ent0 = world.spawn((Foo, Bar, Baz)).id();

        iterate_and_count_entities(&world, &mut entity_counters);
        assert_eq!(entity_counters[&ent0], 1);
        assert_eq!(entity_counters.len(), 1);

        // Spawning three more entities and then validating iteration
        let ent1 = world.spawn((Foo, Bar)).id();
        let ent2 = world.spawn((Bar, Baz)).id();
        let ent3 = world.spawn((Foo, Baz)).id();

        iterate_and_count_entities(&world, &mut entity_counters);

        assert_eq!(entity_counters[&ent0], 1);
        assert_eq!(entity_counters[&ent1], 1);
        assert_eq!(entity_counters[&ent2], 1);
        assert_eq!(entity_counters[&ent3], 1);
        assert_eq!(entity_counters.len(), 4);

        // Despawning first entity and then validating the iteration
        assert!(world.despawn(ent0));

        iterate_and_count_entities(&world, &mut entity_counters);

        assert_eq!(entity_counters[&ent1], 1);
        assert_eq!(entity_counters[&ent2], 1);
        assert_eq!(entity_counters[&ent3], 1);
        assert_eq!(entity_counters.len(), 3);

        // Spawning three more entities, despawning three and then validating the iteration
        let ent4 = world.spawn(Foo).id();
        let ent5 = world.spawn(Bar).id();
        let ent6 = world.spawn(Baz).id();

        assert!(world.despawn(ent2));
        assert!(world.despawn(ent3));
        assert!(world.despawn(ent4));

        iterate_and_count_entities(&world, &mut entity_counters);

        assert_eq!(entity_counters[&ent1], 1);
        assert_eq!(entity_counters[&ent5], 1);
        assert_eq!(entity_counters[&ent6], 1);
        assert_eq!(entity_counters.len(), 3);

        // Despawning remaining entities and then validating the iteration
        assert!(world.despawn(ent1));
        assert!(world.despawn(ent5));
        assert!(world.despawn(ent6));

        iterate_and_count_entities(&world, &mut entity_counters);

        assert_eq!(entity_counters.len(), 0);
    }

    #[test]
    fn iterate_entities_mut() {
        #[derive(Component, PartialEq, Debug)]
        struct A(i32);

        #[derive(Component, PartialEq, Debug)]
        struct B(i32);

        let mut world = World::new();

        let a1 = world.spawn(A(1)).id();
        let a2 = world.spawn(A(2)).id();
        let b1 = world.spawn(B(1)).id();
        let b2 = world.spawn(B(2)).id();

        for mut entity in world.iter_entities_mut() {
            if let Some(mut a) = entity.get_mut::<A>() {
                a.0 -= 1;
            }
        }
        assert_eq!(world.entity(a1).get(), Some(&A(0)));
        assert_eq!(world.entity(a2).get(), Some(&A(1)));
        assert_eq!(world.entity(b1).get(), Some(&B(1)));
        assert_eq!(world.entity(b2).get(), Some(&B(2)));

        for mut entity in world.iter_entities_mut() {
            if let Some(mut b) = entity.get_mut::<B>() {
                b.0 *= 2;
            }
        }
        assert_eq!(world.entity(a1).get(), Some(&A(0)));
        assert_eq!(world.entity(a2).get(), Some(&A(1)));
        assert_eq!(world.entity(b1).get(), Some(&B(2)));
        assert_eq!(world.entity(b2).get(), Some(&B(4)));

        let mut entities = world.iter_entities_mut().collect::<Vec<_>>();
        entities.sort_by_key(|e| e.get::<A>().map(|a| a.0).or(e.get::<B>().map(|b| b.0)));
        let (a, b) = entities.split_at_mut(2);
        std::mem::swap(
            &mut a[1].get_mut::<A>().unwrap().0,
            &mut b[0].get_mut::<B>().unwrap().0,
        );
        assert_eq!(world.entity(a1).get(), Some(&A(0)));
        assert_eq!(world.entity(a2).get(), Some(&A(2)));
        assert_eq!(world.entity(b1).get(), Some(&B(1)));
        assert_eq!(world.entity(b2).get(), Some(&B(4)));
    }

    #[test]
    fn spawn_empty_bundle() {
        let mut world = World::new();
        world.spawn(());
    }
}<|MERGE_RESOLUTION|>--- conflicted
+++ resolved
@@ -25,12 +25,8 @@
     component::{Component, ComponentDescriptor, ComponentId, ComponentInfo, Components, Tick},
     entity::{AllocAtWithoutReplacement, Entities, Entity, EntityLocation},
     event::{Event, EventId, Events, SendBatchIds},
-<<<<<<< HEAD
     observer::Observers,
-    query::{DebugCheckedUnwrap, QueryEntityError, QueryState, WorldQueryData, WorldQueryFilter},
-=======
     query::{DebugCheckedUnwrap, QueryData, QueryEntityError, QueryFilter, QueryState},
->>>>>>> 55b73fdf
     removal_detection::RemovedComponentEvents,
     schedule::{Schedule, ScheduleLabel, Schedules},
     storage::{ResourceData, Storages},
